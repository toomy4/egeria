--- conflicted
+++ resolved
@@ -134,7 +134,6 @@
         <slf4j.version>1.7.28</slf4j.version>
         <logback.version>1.2.3</logback.version>
         <jackson.version>2.10.0</jackson.version>
-<<<<<<< HEAD
         <jackson.databind.version>2.10.0</jackson.databind.version>
         <kafka.version>2.1.1</kafka.version>
         <janus.version>0.3.1</janus.version>
@@ -144,18 +143,6 @@
         <tomcat.version>9.0.27</tomcat.version>
         <commons-io.version>2.4</commons-io.version>
         <commons-collections.version>4.3</commons-collections.version>
-=======
-        <kafka.version>2.3.0</kafka.version>
-        <janus.version>0.3.1</janus.version>
-        <gremlin.version>3.3.3</gremlin.version>
-        <spring-boot.version>2.1.6.RELEASE</spring-boot.version>
-        <spring-data.version>2.1.9.RELEASE</spring-data.version>
-        <spring-web.version>5.1.8.RELEASE</spring-web.version>
-        <spring-security.version>5.1.5.RELEASE</spring-security.version>
-        <tomcat.version>9.0.21</tomcat.version>
-        <commons-io.version>2.6</commons-io.version>
-        <commons-collections.version>4.4</commons-collections.version>
->>>>>>> e834fe81
         <commons-lang.version>3.8.1</commons-lang.version>
         <springfox.version>2.9.2</springfox.version>
         <h2-database.version>1.4.196</h2-database.version>
