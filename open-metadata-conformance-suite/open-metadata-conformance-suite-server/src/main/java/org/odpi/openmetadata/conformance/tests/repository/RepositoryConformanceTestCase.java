--- conflicted
+++ resolved
@@ -8,7 +8,6 @@
 import org.odpi.openmetadata.conformance.workbenches.repository.RepositoryConformanceWorkPad;
 import org.odpi.openmetadata.repositoryservices.auditlog.OMRSAuditLog;
 import org.odpi.openmetadata.repositoryservices.connectors.stores.metadatacollectionstore.OMRSMetadataCollection;
-import org.odpi.openmetadata.repositoryservices.connectors.stores.metadatacollectionstore.properties.MatchCriteria;
 import org.odpi.openmetadata.repositoryservices.connectors.stores.metadatacollectionstore.properties.instances.EntityDetail;
 import org.odpi.openmetadata.repositoryservices.connectors.stores.metadatacollectionstore.properties.instances.EntityProxy;
 import org.odpi.openmetadata.repositoryservices.connectors.stores.metadatacollectionstore.properties.instances.InstanceProperties;
@@ -18,7 +17,7 @@
 import org.odpi.openmetadata.repositoryservices.connectors.stores.metadatacollectionstore.properties.typedefs.*;
 import org.odpi.openmetadata.repositoryservices.connectors.stores.metadatacollectionstore.repositoryconnector.OMRSRepositoryConnector;
 import org.odpi.openmetadata.repositoryservices.connectors.stores.metadatacollectionstore.repositoryconnector.OMRSRepositoryHelper;
-import org.odpi.openmetadata.repositoryservices.ffdc.exception.FunctionNotSupportedException;
+
 
 import java.util.*;
 
@@ -515,9 +514,7 @@
 
     }
 
-
-    /**
-<<<<<<< HEAD
+    /**
      * Return generated instance properties specialised for search tests
      *
      * @param userId calling user
@@ -530,35 +527,14 @@
     {
         InstanceProperties   properties = null;
 
-=======
-     * Return only the unique properties for the properties defined in the TypeDef and all of its supertypes.
-     *
-     * @param userId calling user
-     * @param typeDef  the definition of the type
-     * @return properties for an instance of this type
-     * @throws Exception problem manipulating types
-     */
-    protected InstanceProperties  getAllUniquePropertiesForInstance(String userId, TypeDef typeDef) throws Exception
-    {
-        InstanceProperties   properties = null;
-
-        // Recursively gather all the TypeDefAttributes for the supertype hierarchy...
-        List<TypeDefAttribute> allTypeDefAttributes = getPropertiesForTypeDef(userId, typeDef);
-
->>>>>>> 73525c4e
         if (allTypeDefAttributes != null)
         {
             Map<String, InstancePropertyValue> propertyMap = new HashMap<>();
 
-<<<<<<< HEAD
-=======
-
->>>>>>> 73525c4e
             for (TypeDefAttribute  typeDefAttribute : allTypeDefAttributes)
             {
                 String                   attributeName = typeDefAttribute.getAttributeName();
                 AttributeTypeDef         attributeType = typeDefAttribute.getAttributeType();
-<<<<<<< HEAD
                 AttributeTypeDefCategory category      = attributeType.getCategory();
                 boolean                  attrUnique    = typeDefAttribute.isUnique();
 
@@ -568,7 +544,45 @@
                         PrimitiveDef  primitiveDef = (PrimitiveDef)attributeType;
                         propertyMap.put(attributeName, this.getPrimitivePropertyValue(attributeName, primitiveDef, attrUnique, instanceCount));
                         break;
-=======
+                }
+            }
+
+            if (! propertyMap.isEmpty())
+            {
+                properties = new InstanceProperties();
+                properties.setInstanceProperties(propertyMap);
+            }
+        }
+
+        return properties;
+
+    }
+
+
+    /**
+     * Return only the unique properties for the properties defined in the TypeDef and all of its supertypes.
+     *
+     * @param userId calling user
+     * @param typeDef  the definition of the type
+     * @return properties for an instance of this type
+     * @throws Exception problem manipulating types
+     */
+    protected InstanceProperties  getAllUniquePropertiesForInstance(String userId, TypeDef typeDef) throws Exception
+    {
+        InstanceProperties   properties = null;
+
+        // Recursively gather all the TypeDefAttributes for the supertype hierarchy...
+        List<TypeDefAttribute> allTypeDefAttributes = getPropertiesForTypeDef(userId, typeDef);
+
+        if (allTypeDefAttributes != null)
+        {
+            Map<String, InstancePropertyValue> propertyMap = new HashMap<>();
+
+
+            for (TypeDefAttribute  typeDefAttribute : allTypeDefAttributes)
+            {
+                String                   attributeName = typeDefAttribute.getAttributeName();
+                AttributeTypeDef         attributeType = typeDefAttribute.getAttributeType();
                 AttributeTypeDefCategory category = attributeType.getCategory();
 
                 if (typeDefAttribute.isUnique()) {
@@ -578,7 +592,6 @@
                             propertyMap.put(attributeName, this.getPrimitivePropertyValue(attributeName, primitiveDef));
                             break;
                     }
->>>>>>> 73525c4e
                 }
             }
 
