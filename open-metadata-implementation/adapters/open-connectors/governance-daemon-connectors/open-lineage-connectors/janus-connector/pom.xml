--- conflicted
+++ resolved
@@ -61,14 +61,7 @@
             <groupId>org.odpi.egeria</groupId>
             <artifactId>asset-lineage-api</artifactId>
         </dependency>
-<<<<<<< HEAD
-        <dependency>
-            <groupId>org.odpi.egeria</groupId>
-            <artifactId>open-lineage-services-api</artifactId>
-        </dependency>
-=======
 
->>>>>>> 893a2691
     </dependencies>
 
     <build>
