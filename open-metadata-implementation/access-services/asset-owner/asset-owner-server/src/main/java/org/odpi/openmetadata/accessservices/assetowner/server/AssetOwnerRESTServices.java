/* SPDX-License-Identifier: Apache-2.0 */
/* Copyright Contributors to the ODPi Egeria project. */

package org.odpi.openmetadata.accessservices.assetowner.server;

import org.odpi.openmetadata.accessservices.assetowner.properties.SchemaAttributeProperties;
import org.odpi.openmetadata.accessservices.assetowner.rest.*;
import org.odpi.openmetadata.commonservices.ffdc.RESTCallLogger;
import org.odpi.openmetadata.commonservices.ffdc.RESTCallToken;
import org.odpi.openmetadata.commonservices.gaf.metadatamanagement.rest.SecurityTagsRequestBody;
import org.odpi.openmetadata.commonservices.ocf.metadatamanagement.handlers.AssetHandler;
import org.odpi.openmetadata.commonservices.ocf.metadatamanagement.handlers.SchemaTypeHandler;
import org.odpi.openmetadata.commonservices.ffdc.RESTExceptionHandler;
import org.odpi.openmetadata.commonservices.ffdc.rest.*;
import org.odpi.openmetadata.commonservices.ocf.metadatamanagement.rest.*;
import org.odpi.openmetadata.commonservices.odf.metadatamanagement.handlers.AnnotationHandler;
import org.odpi.openmetadata.commonservices.odf.metadatamanagement.handlers.DiscoveryAnalysisReportHandler;
import org.odpi.openmetadata.commonservices.odf.metadatamanagement.rest.AnnotationListResponse;
import org.odpi.openmetadata.commonservices.odf.metadatamanagement.rest.DiscoveryAnalysisReportListResponse;
import org.odpi.openmetadata.commonservices.odf.metadatamanagement.rest.StatusRequestBody;
import org.odpi.openmetadata.frameworks.auditlog.AuditLog;
import org.odpi.openmetadata.commonservices.repositoryhandler.RepositoryHandler;
import org.odpi.openmetadata.frameworks.connectors.properties.beans.*;
import org.odpi.openmetadata.frameworks.discovery.properties.AnnotationStatus;
import org.slf4j.LoggerFactory;

import java.util.ArrayList;
import java.util.List;

/**
 * AssetOwner provides the generic client-side interface for the Asset Owner Open Metadata Access Service (OMAS).
 * There are other clients that provide specialized methods for specific types of Asset.
 *
 * This client is initialized with the URL and name of the server that is running the Asset Owner OMAS.
 * This server is responsible for locating and managing the asset owner's definitions exchanged with this client.
 */
public class AssetOwnerRESTServices
{
    private static AssetOwnerInstanceHandler   instanceHandler     = new AssetOwnerInstanceHandler();
    private static RESTExceptionHandler        restExceptionHandler = new RESTExceptionHandler();
    private static RESTCallLogger              restCallLogger = new RESTCallLogger(LoggerFactory.getLogger(AssetOwnerRESTServices.class),
                                                                                   instanceHandler.getServiceName());

    /**
     * Default constructor
     */
    public AssetOwnerRESTServices()
    {
    }


    /*
     * ==============================================
     * AssetKnowledgeInterface
     * ==============================================
     */

    /**
     * Return the asset subtype names.
     *
     * @param serverName name of the server instance to connect to
     * @param userId calling user
     * @return list of type names that are subtypes of asset or
     * throws InvalidParameterException full path or userId is null or
     * throws PropertyServerException problem accessing property server or
     * throws UserNotAuthorizedException security access problem.
     */
    public NameListResponse  getTypesOfAsset(String serverName,
                                             String userId)
    {
        final String   methodName = "getTypesOfAsset";

        RESTCallToken token = restCallLogger.logRESTCall(serverName, userId, methodName);

        NameListResponse response = new NameListResponse();
        AuditLog         auditLog = null;

        try
        {
            auditLog = instanceHandler.getAuditLog(userId, serverName, methodName);
            AssetHandler handler = instanceHandler.getAssetHandler(userId, serverName, methodName);

            response.setNames(handler.getTypesOfAssetList());
        }
        catch (Throwable error)
        {
            restExceptionHandler.captureThrowable(response, error, methodName, auditLog);
        }

        restCallLogger.logRESTCallReturn(token, response.toString());
        return response;
    }


    /**
     * Return the asset subtype names with their descriptions.
     *
     * @param serverName name of the server instance to connect to
     * @param userId calling user
     * @return list of type names that are subtypes of asset or
     * throws InvalidParameterException full path or userId is null or
     * throws PropertyServerException problem accessing property server or
     * throws UserNotAuthorizedException security access problem.
     */
    public StringMapResponse getTypesOfAssetDescriptions(String serverName,
                                                         String userId)
    {
        final String   methodName = "getTypesOfAssetDescription";

        RESTCallToken token = restCallLogger.logRESTCall(serverName, userId, methodName);

        StringMapResponse response = new StringMapResponse();
        AuditLog          auditLog = null;

        try
        {
            auditLog = instanceHandler.getAuditLog(userId, serverName, methodName);
            AssetHandler handler = instanceHandler.getAssetHandler(userId, serverName, methodName);

            response.setStringMap(handler.getTypesOfAssetDescriptions());
        }
        catch (Throwable error)
        {
            restExceptionHandler.captureThrowable(response, error, methodName, auditLog);
        }

        restCallLogger.logRESTCallReturn(token, response.toString());
        return response;
    }


    /*
     * ==============================================
     * AssetOnboardingInterface
     * ==============================================
     */


    /**
     * Add a simple asset description to the catalog.
     *
     * @param serverName name of the server instance to connect to
     * @param userId calling user (assumed to be the owner)
     * @param typeName specific type of the asset - this must match a defined subtype
     * @param requestBody other properties for asset
     *
     * @return unique identifier (guid) of the asset or
     * InvalidParameterException full path or userId is null or
     * PropertyServerException problem accessing property server or
     * UserNotAuthorizedException security access problem
     */
    public GUIDResponse  addAssetToCatalog(String           serverName,
                                           String           userId,
                                           String           typeName,
                                           AssetRequestBody requestBody)
    {
        final String   methodName = "addAssetToCatalog";

        RESTCallToken token = restCallLogger.logRESTCall(serverName, userId, methodName);

        GUIDResponse response = new GUIDResponse();
        AuditLog     auditLog = null;

        try
        {
            if (requestBody != null)
            {
                auditLog = instanceHandler.getAuditLog(userId, serverName, methodName);
                AssetHandler handler = instanceHandler.getAssetHandler(userId, serverName, methodName);

                String assetGUID = handler.addAsset(userId,
                        typeName,
                        requestBody.getQualifiedName(),
                        requestBody.getDisplayName(),
                        requestBody.getDescription(),
                        requestBody.getAdditionalProperties(),
                        requestBody.getExtendedProperties(),
                        methodName);

                response.setGUID(assetGUID);
            }
            else
            {
                restExceptionHandler.handleNoRequestBody(userId, methodName, serverName);
            }
        }
        catch (Throwable error)
        {
            restExceptionHandler.captureThrowable(response, error, methodName, auditLog);
        }

        restCallLogger.logRESTCallReturn(token, response.toString());
        return response;
    }



<<<<<<< HEAD
    public GUIDResponse addSchemaType(String serverName,
                                      String userId,
                                      SchemaRequestBody  requestBody) {
        final String   methodName = "addSchemaType";
=======
    /**
     * Stores the supplied schema details in the catalog and attaches it to the asset.  If another schema is currently
     * attached to the asset, it is unlinked and deleted.  If more attributes need to be added in addition to the
     * ones supplied then this can be done with addSchemaAttributesToSchemaType().
     *
     * @param serverName name of the server instance to connect to
     * @param userId calling user
     * @param assetGUID unique identifier of the asset that the schema is to be attached to
     * @param requestBody schema type to create and attach directly to the asset.
     *
     * @return guid of the schema type or
     * InvalidParameterException full path or userId is null, or
     * PropertyServerException problem accessing property server or
     * UserNotAuthorizedException security access problem
     */
    public GUIDResponse   addCombinedSchemaToAsset(String                    serverName,
                                                   String                    userId,
                                                   String                    assetGUID,
                                                   CombinedSchemaRequestBody requestBody)
    {
        final String   methodName = "addCombinedSchemaToAsset";
>>>>>>> 2f1eb12b

        RESTCallToken token = restCallLogger.logRESTCall(serverName, userId, methodName);

        GUIDResponse response = new GUIDResponse();
<<<<<<< HEAD
        AuditLog auditLog = null;

        try
        {
            if (requestBody != null)
            {
                auditLog = instanceHandler.getAuditLog(userId, serverName, methodName);
                SchemaTypeHandler handler = instanceHandler.getSchemaTypeHandler(userId, serverName, methodName);

                response.setGUID(handler.addSchemaType(userId, requestBody.getSchemaType()));
=======
        AuditLog     auditLog = null;

        try
        {
            if ((requestBody != null) && (requestBody.getSchemaType() != null))
            {
                auditLog = instanceHandler.getAuditLog(userId, serverName, methodName);

                AssetHandler          handler = instanceHandler.getAssetHandler(userId, serverName, methodName);
                SchemaType            schemaType = requestBody.getSchemaType().cloneProperties(null);
                List<SchemaAttribute> schemaAttributes = new ArrayList<>();

                if (requestBody.getSchemaAttributes() != null)
                {
                    for (SchemaAttributeProperties schemaAttributeProperties : requestBody.getSchemaAttributes())
                    {
                        if (schemaAttributeProperties != null)
                        {
                            schemaAttributes.add(schemaAttributeProperties.cloneProperties(null));
                        }
                    }
                }

                if (schemaAttributes.isEmpty())
                {
                    schemaAttributes = null;
                }

                handler.saveAssociatedSchemaType(userId,
                                                 assetGUID,
                                                 schemaType,
                                                 schemaAttributes,
                                                 methodName);
            }
            else
            {
                restExceptionHandler.handleNoRequestBody(userId, methodName, serverName);
            }
        }
        catch (Throwable error)
        {
            restExceptionHandler.captureThrowable(response, error, methodName, auditLog);
        }

        restCallLogger.logRESTCallReturn(token, response.toString());
        return response;
    }



    /**
     * Stores the supplied schema type in the catalog and attaches it to the asset.  If another schema is currently
     * attached to the asset, it is unlinked and deleted.
     *
     * @param serverName name of the server instance to connect to
     * @param userId calling user
     * @param assetGUID unique identifier of the asset that the schema is to be attached to
     * @param requestBody schema type to create and attach directly to the asset.
     *
     * @return guid of the new schema type or
     * InvalidParameterException full path or userId is null, or
     * PropertyServerException problem accessing property server or
     * UserNotAuthorizedException security access problem
     */
    public GUIDResponse   addSchemaTypeToAsset(String                serverName,
                                               String                userId,
                                               String                assetGUID,
                                               SchemaTypeRequestBody requestBody)
    {
        final String   methodName = "addSchemaTypeToAsset";

        RESTCallToken token = restCallLogger.logRESTCall(serverName, userId, methodName);

        GUIDResponse response = new GUIDResponse();
        AuditLog     auditLog = null;

        try
        {
            if ((requestBody != null) && (requestBody.getSchemaTypeProperties() != null))
            {
                auditLog = instanceHandler.getAuditLog(userId, serverName, methodName);

                AssetHandler          handler = instanceHandler.getAssetHandler(userId, serverName, methodName);
                SchemaType            schemaType = requestBody.getSchemaTypeProperties().cloneProperties(null);

                handler.saveAssociatedSchemaType(userId,
                                                 assetGUID,
                                                 schemaType,
                                                 null,
                                                 methodName);
>>>>>>> 2f1eb12b
            }
            else
            {
                restExceptionHandler.handleNoRequestBody(userId, methodName, serverName);
            }
        }
        catch (Throwable error)
        {
            restExceptionHandler.captureThrowable(response, error, methodName, auditLog);
        }

        restCallLogger.logRESTCallReturn(token, response.toString());
        return response;
    }

<<<<<<< HEAD
=======

    /**
     * Links the supplied schema type directly to the asset.  If this schema is either not found, or
     * already attached to an asset, then an error occurs.  If another schema is currently
     * attached to the asset, it is unlinked and deleted.
     *
     * @param serverName name of the server instance to connect to
     * @param userId calling user
     * @param assetGUID unique identifier of the asset that the schema is to be attached to
     * @param schemaTypeGUID unique identifier of the schema type to attach
     * @param requestBody null
     *
     * @return void or
     * InvalidParameterException full path or userId or one of the GUIDs is null or
     * PropertyServerException problem accessing property server or
     * UserNotAuthorizedException security access problem
     */
    public VoidResponse   attachSchemaTypeToAsset(String            serverName,
                                                  String            userId,
                                                  String            assetGUID,
                                                  String            schemaTypeGUID,
                                                  NullRequestBody   requestBody)
    {
        return null;
    }


    /**
     * Unlinks the schema from the asset but does not delete it.  This means it can be be reattached to a different asset.
     *
     * @param serverName name of the server instance to connect to
     * @param userId calling user
     * @param assetGUID unique identifier of the asset that the schema is to be attached to
     * @param requestBody null
     *
     * @return guid of the schema type or
     * InvalidParameterException full path or userId or one of the GUIDs is null or
     * PropertyServerException problem accessing property server or
     * UserNotAuthorizedException security access problem
     */
    public GUIDResponse   detachSchemaTypeFromAsset(String          serverName,
                                                    String          userId,
                                                    String          assetGUID,
                                                    NullRequestBody requestBody)
    {
        return null;
    }


    /**
     * Detaches and deletes an asset's schema.
     *
     * @param serverName name of the server instance to connect to
     * @param userId calling user
     * @param assetGUID unique identifier of the asset that the schema is to be attached to
     * @param requestBody null
     *
     * @return void or
     * InvalidParameterException full path or userId is null, or
     * PropertyServerException problem accessing property server or
     * UserNotAuthorizedException security access problem
     */
    public VoidResponse  deleteAssetSchemaType(String          serverName,
                                               String          userId,
                                               String          assetGUID,
                                               NullRequestBody requestBody)
    {
        return null;
    }


    /**
     * Adds attributes to a complex schema type like a relational table, avro schema or a structured document.
     * This method can be called repeatedly to add many attributes to a schema.
     * The schema type may be attached both directly or indirectly via nested schema elements to the asset.
     *
     * @param serverName name of the server instance to connect to
     * @param userId calling user
     * @param assetGUID unique identifier of the asset that the schema is to be attached to
     * @param parentGUID unique identifier of the schema element to anchor these attributes to.
     * @param requestBody list of schema attribute objects.
     *
     * @return list of unique identifiers for the new schema attributes returned in the same order as the supplied attribute or
     * InvalidParameterException full path or userId is null or
     * PropertyServerException problem accessing property server or
     * UserNotAuthorizedException security access problem
     */
    public VoidResponse addSchemaAttributes(String                      serverName,
                                            String                      userId,
                                            String                      assetGUID,
                                            String                      parentGUID,
                                            SchemaAttributesRequestBody requestBody)
    {
        final String   methodName = "addSchemaAttributes";

        RESTCallToken token = restCallLogger.logRESTCall(serverName, userId, methodName);

        VoidResponse response = new VoidResponse();
        AuditLog     auditLog = null;

        try
        {
            if ((requestBody != null)
                    && (requestBody.getSchemaAttributeProperties() != null)
                    && (! requestBody.getSchemaAttributeProperties().isEmpty()))
            {
                auditLog = instanceHandler.getAuditLog(userId, serverName, methodName);

                AssetHandler      assetHandler = instanceHandler.getAssetHandler(userId, serverName, methodName);
                SchemaTypeHandler schemaTypeHandler = instanceHandler.getSchemaTypeHandler(userId, serverName, methodName);
                List<SchemaAttribute>  schemaAttributes = new ArrayList<>();

                for (SchemaAttributeProperties schemaAttributeProperties : requestBody.getSchemaAttributeProperties())
                {
                    schemaAttributes.add(schemaAttributeProperties.cloneProperties(null));
                }

                assetHandler.validateUserForAssetAttachmentUpdate(userId, assetGUID, methodName);
                schemaTypeHandler.saveSchemaAttributes(userId, parentGUID, schemaAttributes, methodName);
            }
            else
            {
                restExceptionHandler.handleNoRequestBody(userId, methodName, serverName);
            }
        }
        catch (Throwable error)
        {
            restExceptionHandler.captureThrowable(response, error, methodName, auditLog);
        }

        restCallLogger.logRESTCallReturn(token, response.toString());
        return response;
    }


    /**
     * Adds attributes to a complex schema type like a relational table, avro schema or a structured document.
     * This method can be called repeatedly to add many attributes to a schema.
     * The schema type may be attached both directly or indirectly via nested schema elements to the asset.
     *
     * @param serverName name of the server instance to connect to
     * @param userId calling user
     * @param assetGUID unique identifier of the asset that the schema is to be attached to
     * @param parentGUID unique identifier of the schema element to anchor these attributes to.
     * @param requestBody schema attribute object.
     *
     * @return list of unique identifiers for the new schema attributes returned in the same order as the supplied attribute or
     * InvalidParameterException full path or userId is null or
     * PropertyServerException problem accessing property server or
     * UserNotAuthorizedException security access problem
     */
    public GUIDResponse addSchemaAttribute(String                     serverName,
                                           String                     userId,
                                           String                     assetGUID,
                                           String                     parentGUID,
                                           SchemaAttributeRequestBody requestBody)
    {
        final String   methodName = "addSchemaAttribute";

        RESTCallToken token = restCallLogger.logRESTCall(serverName, userId, methodName);

        GUIDResponse response = new GUIDResponse();
        AuditLog     auditLog = null;

        try
        {
            if ((requestBody != null) && (requestBody.getSchemaAttributeProperties() != null))
            {
                auditLog = instanceHandler.getAuditLog(userId, serverName, methodName);

                AssetHandler      assetHandler = instanceHandler.getAssetHandler(userId, serverName, methodName);
                SchemaTypeHandler schemaTypeHandler = instanceHandler.getSchemaTypeHandler(userId, serverName, methodName);
                SchemaAttribute   schemaAttribute = requestBody.getSchemaAttributeProperties().cloneProperties(null);

                assetHandler.validateUserForAssetAttachmentUpdate(userId, assetGUID, methodName);
                schemaTypeHandler.saveSchemaAttribute(userId, parentGUID, schemaAttribute, methodName);
            }
            else
            {
                restExceptionHandler.handleNoRequestBody(userId, methodName, serverName);
            }
        }
        catch (Throwable error)
        {
            restExceptionHandler.captureThrowable(response, error, methodName, auditLog);
        }

        restCallLogger.logRESTCallReturn(token, response.toString());
        return response;
    }


>>>>>>> 2f1eb12b
    /**
     * Links the supplied schema to the asset.  If the schema is not defined in the metadata repository, it
     * is created.
     *
     * @param serverName name of the server instance to connect to
     * @param userId calling user
     * @param assetGUID unique identifier of the asset that the schema is to be attached to
     * @param requestBody schema to attach - a new schema is always created because schema can not be shared
     *                   between assets.
     *
     * @return void or
     * InvalidParameterException full path or userId is null or
     * PropertyServerException problem accessing property server or
     * UserNotAuthorizedException security access problem
     */
    @Deprecated
    public GUIDResponse   addSchemaToAsset(String            serverName,
                                           String            userId,
                                           String            assetGUID,
                                           SchemaRequestBody requestBody)
    {
        final String   methodName = "addSchemaToAsset";

        RESTCallToken token = restCallLogger.logRESTCall(serverName, userId, methodName);

        GUIDResponse response = new GUIDResponse();
        AuditLog     auditLog = null;

        try
        {
            if (requestBody != null)
            {
                auditLog = instanceHandler.getAuditLog(userId, serverName, methodName);
                AssetHandler      handler = instanceHandler.getAssetHandler(userId, serverName, methodName);

                String schemaTypeGUID = handler.saveAssociatedSchemaType(userId,
                        assetGUID,
                        requestBody.getSchemaType(),
                        requestBody.getSchemaAttributes(),
                        methodName);

                response.setGUID(schemaTypeGUID);
            }
            else
            {
                restExceptionHandler.handleNoRequestBody(userId, methodName, serverName);
            }
        }
        catch (Throwable error)
        {
            restExceptionHandler.captureThrowable(response, error, methodName, auditLog);
        }

        restCallLogger.logRESTCallReturn(token, response.toString());
        return response;
    }

    public GUIDResponse   addSchemaToProperty(String             serverName,
                                              String             userId,
                                              String             propertyGUID,
                                              SchemaRequestBody  requestBody)
    {
        final String   methodName = "addSchemaToProperty";

        RESTCallToken token = restCallLogger.logRESTCall(serverName, userId, methodName);

        GUIDResponse response = new GUIDResponse();
        AuditLog auditLog = null;

        try
        {
            if (requestBody != null)
            {
                auditLog = instanceHandler.getAuditLog(userId, serverName, methodName);
                SchemaTypeHandler handler = instanceHandler.getSchemaTypeHandler(userId, serverName, methodName);

                String schemaTypeGUID = handler.saveAssociatedSchemaType(userId,
                        propertyGUID,
                        requestBody.getSchemaType(),
                        requestBody.getSchemaAttributes(),
                        methodName);

                response.setGUID(schemaTypeGUID);
            }
            else
            {
                restExceptionHandler.handleNoRequestBody(userId, methodName, serverName);
            }
        }
        catch (Throwable error)
        {
            restExceptionHandler.captureThrowable(response, error, methodName, auditLog);
        }

        restCallLogger.logRESTCallReturn(token, response.toString());
        return response;
    }


    /**
     * Adds attributes to a complex schema type like a relational table or a structured document.
     * This method can be called repeatedly to add many attributes to a schema.
     *
     * @param serverName name of the server instance to connect to
     * @param userId calling user
     * @param schemaTypeGUID unique identifier if the schema to anchor these attributes to.
     * @param requestBody list of schema attribute objects.
     *
     * @return void or
     * InvalidParameterException full path or userId is null or
     * PropertyServerException problem accessing property server or
     * UserNotAuthorizedException security access problem
     */
    @Deprecated
    public VoidResponse   addSchemaAttributesToSchema(String                 serverName,
                                                      String                 userId,
                                                      String                 schemaTypeGUID,
                                                      List<SchemaAttribute>  requestBody)
    {
        final String   methodName = "addSchemaAttributesToSchema";

        RESTCallToken token = restCallLogger.logRESTCall(serverName, userId, methodName);

        VoidResponse response = new VoidResponse();
        AuditLog     auditLog = null;

        try
        {
            if (requestBody != null)
            {
                auditLog = instanceHandler.getAuditLog(userId, serverName, methodName);
                SchemaTypeHandler      handler = instanceHandler.getSchemaTypeHandler(userId, serverName, methodName);

                handler.saveSchemaAttributes(userId,
                                             schemaTypeGUID,
                                             requestBody,
                                             methodName);
            }
            else
            {
                restExceptionHandler.handleNoRequestBody(userId, methodName, serverName);
            }
        }
        catch (Throwable error)
        {
            restExceptionHandler.captureThrowable(response, error, methodName, auditLog);
        }

        restCallLogger.logRESTCallReturn(token, response.toString());
        return response;
    }


    public VoidResponse   updateSchemaAttribute(String                 serverName,
                                                String                 userId,
                                                String                 schemaAttributeGUID,
                                                SchemaAttribute        schemaAttribute)
    {
        final String   methodName = "updateSchemaAttribute";

        RESTCallToken token = restCallLogger.logRESTCall(serverName, userId, methodName);

        VoidResponse response = new VoidResponse();
        AuditLog auditLog = null;

        try
        {
            if (schemaAttribute != null)
            {
                auditLog = instanceHandler.getAuditLog(userId, serverName, methodName);
                SchemaTypeHandler      handler = instanceHandler.getSchemaTypeHandler(userId, serverName, methodName);

                handler.updateSchemaAttribute(userId, schemaAttributeGUID, schemaAttribute);
            }
            else
            {
                restExceptionHandler.handleNoRequestBody(userId, methodName, serverName);
            }
        }
        catch (Throwable error)
        {
            restExceptionHandler.captureThrowable(response, error, methodName, auditLog);
        }

        restCallLogger.logRESTCallReturn(token, response.toString());
        return response;
    }

    /**
     * Adds a connection to an asset.  Assets can have multiple connections attached.
     *
     * @param serverName name of the server instance to connect to
     * @param userId calling user
     * @param assetGUID unique identifier of the asset to attach the connection to
     * @param requestBody request body including a summary and connection object.
     *                   If the connection is already stored (matching guid)
     *                   then the existing connection is used.
     *
     * @return void or
     * InvalidParameterException full path or userId is null or
     * PropertyServerException problem accessing property server or
     * UserNotAuthorizedException security access problem
     */
    public VoidResponse addConnectionToAsset(String                serverName,
                                             String                userId,
                                             String                assetGUID,
                                             ConnectionRequestBody requestBody)
    {
        final String   methodName = "addConnectionToAsset";

        RESTCallToken token = restCallLogger.logRESTCall(serverName, userId, methodName);

        VoidResponse response = new VoidResponse();
        AuditLog     auditLog = null;

        try
        {
            if (requestBody != null)
            {
                String     assetSummary = requestBody.getShortDescription();
                Connection connection = requestBody.getConnection();

                auditLog = instanceHandler.getAuditLog(userId, serverName, methodName);
                AssetHandler handler = instanceHandler.getAssetHandler(userId, serverName, methodName);

                handler.saveAssociatedConnection(userId,
                                                 assetGUID,
                                                 assetSummary,
                                                 connection,
                                                 methodName);
            }
            else
            {
                restExceptionHandler.handleNoRequestBody(userId, methodName, serverName);
            }

        }
        catch (Throwable error)
        {
            restExceptionHandler.captureThrowable(response, error, methodName, auditLog);
        }

        restCallLogger.logRESTCallReturn(token, response.toString());
        return response;
    }


    /*
     * ==============================================
     * AssetClassificationInterface
     * ==============================================
     */


    /**
     * Create a simple relationship between a glossary term and an Asset description.
     *
     * @param serverName name of the server instance to connect to
     * @param userId calling user
     * @param assetGUID unique identifier of the asset that is being described
     * @param glossaryTermGUID unique identifier of the glossary term
     * @param requestBody null request body to satisfy POST request.
     *
     * @return void or
     * InvalidParameterException full path or userId is null or
     * PropertyServerException problem accessing property server or
     * UserNotAuthorizedException security access problem
     */
    public VoidResponse  addSemanticAssignment(String          serverName,
                                               String          userId,
                                               String          assetGUID,
                                               String          glossaryTermGUID,
                                               NullRequestBody requestBody)
    {
        final String   methodName = "addSemanticAssignment";

        RESTCallToken token = restCallLogger.logRESTCall(serverName, userId, methodName);

        VoidResponse response = new VoidResponse();
        AuditLog auditLog = null;

        try
        {
            auditLog = instanceHandler.getAuditLog(userId, serverName, methodName);
            AssetHandler   handler = instanceHandler.getAssetHandler(userId, serverName, methodName);

            handler.saveSemanticAssignment(userId,
                                           assetGUID,
                                           glossaryTermGUID,
                                           methodName);
        }
        catch (Throwable error)
        {
            restExceptionHandler.captureThrowable(response, error, methodName, auditLog);
        }

        restCallLogger.logRESTCallReturn(token, response.toString());
        return response;
    }


    /**
     * Create a simple relationship between a glossary term and an element in an Asset description (typically
     * a field in the schema).
     *
     * @param serverName name of the server instance to connect to
     * @param userId calling user
     * @param assetGUID unique identifier of the asset that is being described
     * @param glossaryTermGUID unique identifier of the glossary term
     * @param assetElementGUID element to link it to - its type must inherit from Referenceable.
     * @param requestBody null request body to satisfy POST request.
     *
     * @return void or
     * InvalidParameterException full path or userId is null or
     * PropertyServerException problem accessing property server or
     * UserNotAuthorizedException security access problem
     */
    public VoidResponse  addSemanticAssignment(String          serverName,
                                               String          userId,
                                               String          assetGUID,
                                               String          glossaryTermGUID,
                                               String          assetElementGUID,
                                               NullRequestBody requestBody)
    {
        final String   methodName = "addSemanticAssignment";

        RESTCallToken token = restCallLogger.logRESTCall(serverName, userId, methodName);

        VoidResponse response = new VoidResponse();
        AuditLog auditLog = null;

        try
        {
            auditLog = instanceHandler.getAuditLog(userId, serverName, methodName);
            AssetHandler   handler = instanceHandler.getAssetHandler(userId, serverName, methodName);

            handler.saveSemanticAssignment(userId,
                                           assetGUID,
                                           glossaryTermGUID,
                                           assetElementGUID,
                                           methodName);

        }
        catch (Throwable error)
        {
            restExceptionHandler.captureThrowable(response, error, methodName, auditLog);
        }

        restCallLogger.logRESTCallReturn(token, response.toString());
        return response;
    }


    /**
     * Remove the relationship between a glossary term and an element in an Asset description (typically
     * a field in the schema).
     *
     * @param serverName name of the server instance to connect to
     * @param userId calling user
     * @param assetGUID unique identifier of asset
     * @param glossaryTermGUID unique identifier of the glossary term
     * @param requestBody null request body
     *
     * @return void or
     * InvalidParameterException one of the parameters is null or invalid or
     * PropertyServerException problem accessing property server or
     * UserNotAuthorizedException security access problem
     */
    public VoidResponse  removeSemanticAssignment(String          serverName,
                                                  String          userId,
                                                  String          assetGUID,
                                                  String          glossaryTermGUID,
                                                  NullRequestBody requestBody)
    {
        final String   methodName = "removeSemanticAssignment";

        RESTCallToken token = restCallLogger.logRESTCall(serverName, userId, methodName);

        VoidResponse response = new VoidResponse();
        AuditLog auditLog = null;

        try
        {
            auditLog = instanceHandler.getAuditLog(userId, serverName, methodName);
            AssetHandler   handler = instanceHandler.getAssetHandler(userId, serverName, methodName);

            handler.removeSemanticAssignment(userId,
                                             assetGUID,
                                             glossaryTermGUID,
                                             methodName);

        }
        catch (Throwable error)
        {
            restExceptionHandler.captureThrowable(response, error, methodName, auditLog);
        }

        restCallLogger.logRESTCallReturn(token, response.toString());
        return response;
    }


    /**
     * Remove the relationship between a glossary term and an element in an Asset description (typically
     * a field in the schema).
     *
     * @param serverName name of the server instance to connect to
     * @param userId calling user
     * @param assetGUID unique identifier of asset
     * @param glossaryTermGUID unique identifier of the glossary term
     * @param assetElementGUID element to link it to - its type must inherit from Referenceable.
     * @param requestBody null request body
     *
     * @return void or
     * InvalidParameterException one of the parameters is null or invalid or
     * PropertyServerException problem accessing property server or
     * UserNotAuthorizedException security access problem
     */
    public VoidResponse  removeSemanticAssignment(String          serverName,
                                                  String          userId,
                                                  String          assetGUID,
                                                  String          glossaryTermGUID,
                                                  String          assetElementGUID,
                                                  NullRequestBody requestBody)
    {
        final String   methodName = "removeSemanticAssignment";

        RESTCallToken token = restCallLogger.logRESTCall(serverName, userId, methodName);

        VoidResponse response = new VoidResponse();
        AuditLog auditLog = null;

        try
        {
            auditLog = instanceHandler.getAuditLog(userId, serverName, methodName);
            AssetHandler   handler = instanceHandler.getAssetHandler(userId, serverName, methodName);

            handler.removeSemanticAssignment(userId,
                                             assetGUID,
                                             glossaryTermGUID,
                                             assetElementGUID,
                                             methodName);

        }
        catch (Throwable error)
        {
            restExceptionHandler.captureThrowable(response, error, methodName, auditLog);
        }

        restCallLogger.logRESTCallReturn(token, response.toString());
        return response;
    }


    /**
     * Set up the labels that classify an asset's origin.
     *
     * @param serverName name of the server instance to connect to
     * @param userId calling user
     * @param assetGUID unique identifier of asset
     * @param requestBody Descriptive labels describing origin of the asset
     *
     * @return void or
     * InvalidParameterException full path or userId is null or
     * PropertyServerException problem accessing property server or
     * UserNotAuthorizedException security access problem
     */
    public VoidResponse  addAssetOrigin(String            serverName,
                                        String            userId,
                                        String            assetGUID,
                                        OriginRequestBody requestBody)
    {
        final String   methodName = "addAssetOrigin";

        RESTCallToken token = restCallLogger.logRESTCall(serverName, userId, methodName);

        VoidResponse response = new VoidResponse();
        AuditLog auditLog = null;

        try
        {
            if (requestBody != null)
            {
                auditLog = instanceHandler.getAuditLog(userId, serverName, methodName);
                AssetHandler      handler = instanceHandler.getAssetHandler(userId, serverName, methodName);

                handler.addAssetOrigin(userId,
                                       assetGUID,
                                       requestBody.getOrganizationGUID(),
                                       requestBody.getBusinessCapabilityGUID(),
                                       requestBody.getOtherOriginValues(),
                                       methodName);
            }
            else
            {
                restExceptionHandler.handleNoRequestBody(userId, methodName, serverName);
            }
        }
        catch (Throwable error)
        {
            restExceptionHandler.captureThrowable(response, error, methodName, auditLog);
        }

        restCallLogger.logRESTCallReturn(token, response.toString());
        return response;
    }


    public VoidResponse  addAssetRelationship(String                  serverName,
                                              String                  userId,
                                              String                  anchorAssetGUID,
                                              RelationshipRequestBody requestBody)
    {
        final String   methodName = "addAssetRelationship";

        RESTCallToken token = restCallLogger.logRESTCall(serverName, userId, methodName);

        VoidResponse response = new VoidResponse();
        AuditLog auditLog = null;

        try
        {
            if (requestBody != null)
            {
                auditLog = instanceHandler.getAuditLog(userId, serverName, methodName);
                RepositoryHandler handler = instanceHandler.getRepositoryHandler(userId, serverName, methodName);

                handler.ensureRelationship(userId,
                                           "all",
                                           anchorAssetGUID,
                                           requestBody.getTargetAssetGUID(),
                                           requestBody.getRelationshipTypeGUID(),
                                           "all",
                                           null,
                                           methodName);
            }
            else
            {
                restExceptionHandler.handleNoRequestBody(userId, methodName, serverName);
            }
        }
        catch (Throwable error)
        {
            restExceptionHandler.captureThrowable(response, error, methodName, auditLog);
        }

        restCallLogger.logRESTCallReturn(token, response.toString());
        return response;
    }




    /**
     * Remove the asset origin classification to an asset.
     *
     * @param serverName name of the server instance to connect to
     * @param userId calling user
     * @param assetGUID unique identifier of asset
     * @param requestBody null request body
     *
     * @return void or
     * InvalidParameterException full path or userId is null or
     * PropertyServerException problem accessing property server or
     * UserNotAuthorizedException security access problem
     */
    public VoidResponse  removeAssetOrigin(String                serverName,
                                           String                userId,
                                           String                assetGUID,
                                           NullRequestBody       requestBody)
    {
        final String   methodName = "addAssetOrigin";

        RESTCallToken token = restCallLogger.logRESTCall(serverName, userId, methodName);

        VoidResponse response = new VoidResponse();
        AuditLog auditLog = null;

        try
        {
            if (requestBody != null)
            {
                auditLog = instanceHandler.getAuditLog(userId, serverName, methodName);
                AssetHandler      handler = instanceHandler.getAssetHandler(userId, serverName, methodName);

                handler.removeAssetOrigin(userId, assetGUID, methodName);
            }
            else
            {
                restExceptionHandler.handleNoRequestBody(userId, methodName, serverName);
            }
        }
        catch (Throwable error)
        {
            restExceptionHandler.captureThrowable(response, error, methodName, auditLog);
        }

        restCallLogger.logRESTCallReturn(token, response.toString());
        return response;
    }


    /**
     * Update the zones for a specific asset.
     *
     * @param serverName name of the server instance to connect to
     * @param userId calling user
     * @param assetGUID unique identifier for the asset to update
     * @param assetZones list of zones for the asset - these values override the current values - null means belongs
     *                   to no zones.
     *
     * @return void or
     * InvalidParameterException full path or userId is null or
     * PropertyServerException problem accessing property server or
     * UserNotAuthorizedException security access problem
     */
    public VoidResponse updateAssetZones(String        serverName,
                                         String        userId,
                                         String        assetGUID,
                                         List<String>  assetZones)
    {
        final String   methodName = "updateAssetZones";

        RESTCallToken token = restCallLogger.logRESTCall(serverName, userId, methodName);

        VoidResponse response = new VoidResponse();
        AuditLog     auditLog = null;

        try
        {
            auditLog = instanceHandler.getAuditLog(userId, serverName, methodName);
            AssetHandler      handler = instanceHandler.getAssetHandler(userId, serverName, methodName);

            handler.updateAssetZones(userId,
                                     assetGUID,
                                     assetZones,
                                     methodName);
        }
        catch (Throwable error)
        {
            restExceptionHandler.captureThrowable(response, error, methodName, auditLog);
        }

        restCallLogger.logRESTCallReturn(token, response.toString());
        return response;
    }


    /**
     * Update the owner information for a specific asset.
     *
     * @param serverName name of the server instance to connect to
     * @param userId calling user
     * @param assetGUID unique identifier for the asset to update
     * @param requestBody values describing the new owner
     *
     * @return void or
     * InvalidParameterException full path or userId is null or
     * PropertyServerException problem accessing property server or
     * UserNotAuthorizedException security access problem
     */
    public VoidResponse  updateAssetOwner(String           serverName,
                                          String           userId,
                                          String           assetGUID,
                                          OwnerRequestBody requestBody)
    {
        final String   methodName = "updateAssetOwner";

        RESTCallToken token = restCallLogger.logRESTCall(serverName, userId, methodName);

        VoidResponse response = new VoidResponse();
        AuditLog     auditLog = null;

        try
        {
            if (requestBody != null)
            {
                auditLog = instanceHandler.getAuditLog(userId, serverName, methodName);
                AssetHandler      handler = instanceHandler.getAssetHandler(userId, serverName, methodName);

                handler.updateAssetOwner(userId,
                                         assetGUID,
                                         requestBody.getOwnerId(),
                                         requestBody.getOwnerType(),
                                         methodName);
            }
            else
            {
                restExceptionHandler.handleNoRequestBody(userId, methodName, serverName);
            }
        }
        catch (Throwable error)
        {
            restExceptionHandler.captureThrowable(response, error, methodName, auditLog);
        }

        restCallLogger.logRESTCallReturn(token, response.toString());
        return response;
    }


    /**
     * Add or replace the security tags for an asset or one of its elements.
     *
     * @param serverName name of the server instance to connect to
     * @param userId calling user
     * @param assetGUID unique identifier of asset
     * @param requestBody list of security labels and properties
     *
     * @return void or
     * InvalidParameterException full path or userId is null or
     * PropertyServerException problem accessing property server or
     * UserNotAuthorizedException security access problem
     */
    public VoidResponse  addSecurityTags(String                  serverName,
                                         String                  userId,
                                         String                  assetGUID,
                                         SecurityTagsRequestBody requestBody)
    {
        final String   methodName = "addSecurityTags";

        RESTCallToken token = restCallLogger.logRESTCall(serverName, userId, methodName);

        VoidResponse response = new VoidResponse();
        AuditLog auditLog = null;

        try
        {
            if (requestBody != null)
            {
                auditLog = instanceHandler.getAuditLog(userId, serverName, methodName);
                AssetHandler      handler = instanceHandler.getAssetHandler(userId, serverName, methodName);

                handler.addSecurityTags(userId,
                                        assetGUID,
                                        requestBody.getSecurityLabels(),
                                        requestBody.getSecurityProperties(),
                                        methodName);
            }
            else
            {
                restExceptionHandler.handleNoRequestBody(userId, methodName, serverName);
            }
        }
        catch (Throwable error)
        {
            restExceptionHandler.captureThrowable(response, error, methodName, auditLog);
        }

        restCallLogger.logRESTCallReturn(token, response.toString());
        return response;
    }


    /**
     * Add or replace the security tags for an asset or one of its elements.
     *
     * @param serverName name of the server instance to connect to
     * @param userId calling user
     * @param assetGUID unique identifier of asset
     * @param assetElementGUID element to link it to - its type must inherit from Referenceable.
     * @param requestBody list of security labels and properties
     *
     * @return void or
     * InvalidParameterException full path or userId is null or
     * PropertyServerException problem accessing property server or
     * UserNotAuthorizedException security access problem
     */
    public VoidResponse  addSecurityTags(String                  serverName,
                                         String                  userId,
                                         String                  assetGUID,
                                         String                  assetElementGUID,
                                         SecurityTagsRequestBody requestBody)
    {
        final String   methodName = "addSecurityTags";

        RESTCallToken token = restCallLogger.logRESTCall(serverName, userId, methodName);

        VoidResponse response = new VoidResponse();
        AuditLog     auditLog = null;

        try
        {
            if (requestBody != null)
            {
                auditLog = instanceHandler.getAuditLog(userId, serverName, methodName);
                AssetHandler      handler = instanceHandler.getAssetHandler(userId, serverName, methodName);

                handler.addSecurityTags(userId,
                                        assetGUID,
                                        assetElementGUID,
                                        requestBody.getSecurityLabels(),
                                        requestBody.getSecurityProperties(),
                                        methodName);
            }
            else
            {
                restExceptionHandler.handleNoRequestBody(userId, methodName, serverName);
            }
        }
        catch (Throwable error)
        {
            restExceptionHandler.captureThrowable(response, error, methodName, auditLog);
        }

        restCallLogger.logRESTCallReturn(token, response.toString());
        return response;
    }


    /**
     * Remove the security tags classification from an asset.
     *
     * @param serverName name of the server instance to connect to
     * @param userId calling user
     * @param assetGUID unique identifier of asset
     * @param requestBody null request body
     *
     * @return void or
     * InvalidParameterException full path or userId is null or
     * PropertyServerException problem accessing property server or
     * UserNotAuthorizedException security access problem
     */
    public VoidResponse  removeSecurityTags(String                serverName,
                                            String                userId,
                                            String                assetGUID,
                                            NullRequestBody       requestBody)
    {
        final String   methodName = "removeSecurityTags";

        RESTCallToken token = restCallLogger.logRESTCall(serverName, userId, methodName);

        VoidResponse response = new VoidResponse();
        AuditLog     auditLog = null;

        try
        {
            auditLog = instanceHandler.getAuditLog(userId, serverName, methodName);
            AssetHandler      handler = instanceHandler.getAssetHandler(userId, serverName, methodName);

            handler.removeSecurityTags(userId,
                                       assetGUID,
                                       methodName);
        }
        catch (Throwable error)
        {
            restExceptionHandler.captureThrowable(response, error, methodName, auditLog);
        }

        restCallLogger.logRESTCallReturn(token, response.toString());
        return response;
    }


    /**
     * Remove the security tags classification to one of an asset's elements.
     *
     * @param serverName name of the server instance to connect to
     * @param userId calling user
     * @param assetGUID unique identifier of asset
     * @param assetElementGUID element where the security tags need to be removed.
     * @param requestBody null request body
     *
     * @return void or
     * InvalidParameterException full path or userId is null or
     * PropertyServerException problem accessing property server or
     * UserNotAuthorizedException security access problem
     */
    public VoidResponse  removeSecurityTags(String                serverName,
                                            String                userId,
                                            String                assetGUID,
                                            String                assetElementGUID,
                                            NullRequestBody       requestBody)
    {
        final String   methodName = "removeSecurityTags";

        RESTCallToken token = restCallLogger.logRESTCall(serverName, userId, methodName);

        VoidResponse response = new VoidResponse();
        AuditLog     auditLog = null;

        try
        {
            auditLog = instanceHandler.getAuditLog(userId, serverName, methodName);
            AssetHandler      handler = instanceHandler.getAssetHandler(userId, serverName, methodName);

            handler.removeSecurityTags(userId,
                                       assetGUID,
                                       assetElementGUID,
                                       methodName);
        }
        catch (Throwable error)
        {
            restExceptionHandler.captureThrowable(response, error, methodName, auditLog);
        }

        restCallLogger.logRESTCallReturn(token, response.toString());
        return response;
    }


    /*
     * ==============================================
     * AssetReviewInterface
     * ==============================================
     */


    /**
     * Return a list of assets with the requested name.
     *
     * @param serverName name of the server instances for this request
     * @param userId calling user
     * @param name name to search for
     * @param startFrom starting element (used in paging through large result sets)
     * @param pageSize maximum number of results to return
     *
     * @return list of Asset summaries or
     * InvalidParameterException the name is invalid or
     * PropertyServerException there is a problem access in the property server or
     * UserNotAuthorizedException the user does not have access to the properties
     */
    public AssetsResponse getAssetsByName(String   serverName,
                                          String   userId,
                                          String   name,
                                          int      startFrom,
                                          int      pageSize)
    {
        final String methodName    = "getAssetsByName";

        RESTCallToken token = restCallLogger.logRESTCall(serverName, userId, methodName);

        AssetsResponse response = new AssetsResponse();
        AuditLog       auditLog = null;

        try
        {
            AssetHandler handler = instanceHandler.getAssetHandler(userId, serverName, methodName);

            auditLog = instanceHandler.getAuditLog(userId, serverName, methodName);
            response.setAssets(handler.getAssetsByName(userId, name, startFrom, pageSize, methodName));
            response.setStartingFromElement(startFrom);
        }
        catch (Throwable error)
        {
            restExceptionHandler.captureThrowable(response, error, methodName, auditLog);
        }

        restCallLogger.logRESTCallReturn(token, response.toString());
        return response;
    }


    /**
     * Return a list of assets with the requested search string in their name, qualified name
     * or description.
     *
     * @param serverName name of the server instances for this request
     * @param userId calling user
     * @param searchString string to search for in text
     * @param startFrom starting element (used in paging through large result sets)
     * @param pageSize maximum number of results to return
     *
     * @return list of assets that match the search string or
     * InvalidParameterException the searchString is invalid or
     * PropertyServerException there is a problem access in the property server or
     * UserNotAuthorizedException the user does not have access to the properties
     */
    public AssetsResponse  findAssets(String   serverName,
                                      String   userId,
                                      String   searchString,
                                      int      startFrom,
                                      int      pageSize)
    {
        final String methodName    = "findAssets";

        RESTCallToken token = restCallLogger.logRESTCall(serverName, userId, methodName);

        AssetsResponse response = new AssetsResponse();
        AuditLog       auditLog = null;

        try
        {
            AssetHandler handler = instanceHandler.getAssetHandler(userId, serverName, methodName);

            auditLog = instanceHandler.getAuditLog(userId, serverName, methodName);
            response.setAssets(handler.findAssets(userId, searchString, startFrom, pageSize, methodName));
            response.setStartingFromElement(startFrom);
        }
        catch (Throwable error)
        {
            restExceptionHandler.captureThrowable(response, error, methodName, auditLog);
        }

        restCallLogger.logRESTCallReturn(token, response.toString());
        return response;
    }


    /**
     * Return the discovery analysis reports about the asset.
     *
     * @param serverName name of the server instance to connect to
     * @param userId calling user
     * @param assetGUID unique identifier of the asset
     * @param startingFrom position in the list (used when there are so many reports that paging is needed
     * @param maxPageSize maximum number of elements to return an this call
     *
     * @return list of discovery analysis reports or
     * InvalidParameterException full path or userId is null or
     * PropertyServerException problem accessing property server or
     * UserNotAuthorizedException security access problem
     */
    public DiscoveryAnalysisReportListResponse getDiscoveryAnalysisReports(String  serverName,
                                                                           String  userId,
                                                                           String  assetGUID,
                                                                           int     startingFrom,
                                                                           int     maxPageSize)
    {
        final String   methodName = "getDiscoveryAnalysisReports";

        RESTCallToken token = restCallLogger.logRESTCall(serverName, userId, methodName);

        DiscoveryAnalysisReportListResponse response = new DiscoveryAnalysisReportListResponse();
        AuditLog                            auditLog = null;

        try
        {
            auditLog = instanceHandler.getAuditLog(userId, serverName, methodName);
            DiscoveryAnalysisReportHandler handler = instanceHandler.getDiscoveryAnalysisReportHandler(userId, serverName, methodName);

            response.setDiscoveryAnalysisReports(handler.getDiscoveryAnalysisReports(userId,
                                                                                     assetGUID,
                                                                                     startingFrom,
                                                                                     maxPageSize,
                                                                                     methodName));
        }
        catch (Throwable error)
        {
            restExceptionHandler.captureThrowable(response, error, methodName, auditLog);
        }

        restCallLogger.logRESTCallReturn(token, response.toString());
        return response;
    }


    /**
     * Return the annotations linked directly to the report.
     *
     * @param serverName name of the server instance to connect to
     * @param userId identifier of calling user
     * @param discoveryReportGUID identifier of the discovery request.
     * @param startingFrom initial position in the stored list.
     * @param maximumResults maximum number of definitions to return on this call.
     * @param requestBody status of the desired annotations - null means all statuses.
     *
     * @return list of annotations or
     * InvalidParameterException full path or userId is null or
     * PropertyServerException problem accessing property server or
     * UserNotAuthorizedException security access problem
     */
    public AnnotationListResponse getDiscoveryReportAnnotations(String            serverName,
                                                                String            userId,
                                                                String            discoveryReportGUID,
                                                                int               startingFrom,
                                                                int               maximumResults,
                                                                StatusRequestBody requestBody)
    {
        final String   methodName = "getDiscoveryReportAnnotations";

        RESTCallToken token = restCallLogger.logRESTCall(serverName, userId, methodName);

        AnnotationListResponse response = new AnnotationListResponse();
        AuditLog               auditLog = null;

        try
        {
            if (requestBody != null)
            {
                auditLog = instanceHandler.getAuditLog(userId, serverName, methodName);
                DiscoveryAnalysisReportHandler handler = instanceHandler.getDiscoveryAnalysisReportHandler(userId, serverName, methodName);

                response.setAnnotations(handler.getDiscoveryReportAnnotations(userId,
                                                                              discoveryReportGUID,
                                                                              requestBody.getAnnotationStatus(),
                                                                              startingFrom,
                                                                              maximumResults,
                                                                              methodName));
            }
            else
            {
                restExceptionHandler.handleNoRequestBody(userId, methodName, serverName);
            }
        }
        catch (Throwable error)
        {
            restExceptionHandler.captureThrowable(response, error, methodName, auditLog);
        }

        restCallLogger.logRESTCallReturn(token, response.toString());
        return response;
    }



    /**
     * Return any annotations attached to this annotation.
     *
     * @param serverName name of the server instance to connect to
     * @param userId identifier of calling user
     * @param annotationGUID anchor annotation
     * @param startingFrom starting position in the list
     * @param maximumResults maximum number of annotations that can be returned.
     * @param requestBody status of the desired annotations - null means all statuses.
     *
     * @return list of Annotation objects or
     * InvalidParameterException full path or userId is null or
     * PropertyServerException problem accessing property server or
     * UserNotAuthorizedException security access problem
     */
    public AnnotationListResponse  getExtendedAnnotations(String            serverName,
                                                          String            userId,
                                                          String            annotationGUID,
                                                          int               startingFrom,
                                                          int               maximumResults,
                                                          StatusRequestBody requestBody)
    {
        final String   methodName = "getExtendedAnnotations";

        RESTCallToken token = restCallLogger.logRESTCall(serverName, userId, methodName);

        AnnotationListResponse response = new AnnotationListResponse();
        AuditLog               auditLog = null;

        AnnotationStatus  annotationStatus = null;
        if (requestBody != null)
        {
            annotationStatus = requestBody.getAnnotationStatus();
        }

        try
        {
            auditLog = instanceHandler.getAuditLog(userId, serverName, methodName);
            AnnotationHandler handler = instanceHandler.getAnnotationHandler(userId, serverName, methodName);

            response.setAnnotations(handler.getExtendedAnnotations(userId,
                                                                   annotationGUID,
                                                                   annotationStatus,
                                                                   startingFrom,
                                                                   maximumResults,
                                                                   methodName));
        }
        catch (Throwable error)
        {
            restExceptionHandler.captureThrowable(response, error, methodName, auditLog);
        }

        restCallLogger.logRESTCallReturn(token, response.toString());
        return response;
    }


    /*
     * ==============================================
     * AssetDecommissioningInterface
     * ==============================================
     */


    /**
     * Deletes an asset and all of its associated elements such as schema, connections (unless they are linked to
     * another asset), discovery reports and associated feedback.
     *
     * Given the depth of the delete performed by this call, it should be used with care.
     *
     * @param serverName name of the server instance to connect to
     * @param userId calling user
     * @param assetGUID unique identifier of the attest to attach the connection to
     * @param requestBody dummy request body to satisfy POST protocol.
     *
     * @return void or
     *  InvalidParameterException full path or userId is null or
     *  PropertyServerException problem accessing property server or
     *  UserNotAuthorizedException security access problem
     */
    public VoidResponse deleteAsset(String          serverName,
                                    String          userId,
                                    String          assetGUID,
                                    NullRequestBody requestBody)
    {
        final String methodName = "deleteAsset";

        RESTCallToken token = restCallLogger.logRESTCall(serverName, userId, methodName);

        VoidResponse response = new VoidResponse();
        AuditLog     auditLog = null;

        try
        {
            auditLog = instanceHandler.getAuditLog(userId, serverName, methodName);
            AssetHandler handler = instanceHandler.getAssetHandler(userId, serverName, methodName);

            handler.removeAsset(userId, assetGUID, methodName);
        }
        catch (Throwable error)
        {
            restExceptionHandler.captureThrowable(response, error, methodName, auditLog);
        }

        restCallLogger.logRESTCallReturn(token, response.toString());
        return response;
    }
}<|MERGE_RESOLUTION|>--- conflicted
+++ resolved
@@ -195,12 +195,41 @@
 
 
 
-<<<<<<< HEAD
     public GUIDResponse addSchemaType(String serverName,
                                       String userId,
                                       SchemaRequestBody  requestBody) {
         final String   methodName = "addSchemaType";
-=======
+
+        RESTCallToken token = restCallLogger.logRESTCall(serverName, userId, methodName);
+
+        GUIDResponse response = new GUIDResponse();
+        AuditLog auditLog = null;
+
+        try
+        {
+            if (requestBody != null)
+            {
+                auditLog = instanceHandler.getAuditLog(userId, serverName, methodName);
+                SchemaTypeHandler handler = instanceHandler.getSchemaTypeHandler(userId, serverName, methodName);
+
+                response.setGUID(handler.addSchemaType(userId, requestBody.getSchemaType()));
+            }
+            else
+            {
+                restExceptionHandler.handleNoRequestBody(userId, methodName, serverName);
+            }
+        }
+        catch (Throwable error)
+        {
+            restExceptionHandler.captureThrowable(response, error, methodName, auditLog);
+        }
+
+        restCallLogger.logRESTCallReturn(token, response.toString());
+        return response;
+    }
+
+
+
     /**
      * Stores the supplied schema details in the catalog and attaches it to the asset.  If another schema is currently
      * attached to the asset, it is unlinked and deleted.  If more attributes need to be added in addition to the
@@ -222,23 +251,10 @@
                                                    CombinedSchemaRequestBody requestBody)
     {
         final String   methodName = "addCombinedSchemaToAsset";
->>>>>>> 2f1eb12b
 
         RESTCallToken token = restCallLogger.logRESTCall(serverName, userId, methodName);
 
         GUIDResponse response = new GUIDResponse();
-<<<<<<< HEAD
-        AuditLog auditLog = null;
-
-        try
-        {
-            if (requestBody != null)
-            {
-                auditLog = instanceHandler.getAuditLog(userId, serverName, methodName);
-                SchemaTypeHandler handler = instanceHandler.getSchemaTypeHandler(userId, serverName, methodName);
-
-                response.setGUID(handler.addSchemaType(userId, requestBody.getSchemaType()));
-=======
         AuditLog     auditLog = null;
 
         try
@@ -329,7 +345,6 @@
                                                  schemaType,
                                                  null,
                                                  methodName);
->>>>>>> 2f1eb12b
             }
             else
             {
@@ -345,8 +360,6 @@
         return response;
     }
 
-<<<<<<< HEAD
-=======
 
     /**
      * Links the supplied schema type directly to the asset.  If this schema is either not found, or
@@ -539,7 +552,6 @@
     }
 
 
->>>>>>> 2f1eb12b
     /**
      * Links the supplied schema to the asset.  If the schema is not defined in the metadata repository, it
      * is created.
