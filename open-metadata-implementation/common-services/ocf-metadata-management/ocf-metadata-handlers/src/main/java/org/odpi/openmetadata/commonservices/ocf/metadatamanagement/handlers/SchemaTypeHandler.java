/* SPDX-License-Identifier: Apache 2.0 */
/* Copyright Contributors to the ODPi Egeria project. */
package org.odpi.openmetadata.commonservices.ocf.metadatamanagement.handlers;

import org.odpi.openmetadata.commonservices.ffdc.InvalidParameterHandler;
import org.odpi.openmetadata.commonservices.ocf.metadatamanagement.builders.*;
import org.odpi.openmetadata.commonservices.ocf.metadatamanagement.converters.SchemaAttributeConverter;
import org.odpi.openmetadata.commonservices.ocf.metadatamanagement.converters.SchemaTypeConverter;
import org.odpi.openmetadata.commonservices.ocf.metadatamanagement.mappers.AssetMapper;
import org.odpi.openmetadata.commonservices.ocf.metadatamanagement.mappers.SchemaElementMapper;
import org.odpi.openmetadata.commonservices.repositoryhandler.RepositoryHandler;
import org.odpi.openmetadata.frameworks.connectors.ffdc.InvalidParameterException;
import org.odpi.openmetadata.frameworks.connectors.ffdc.PropertyServerException;
import org.odpi.openmetadata.frameworks.connectors.ffdc.UserNotAuthorizedException;
import org.odpi.openmetadata.frameworks.connectors.properties.beans.*;
import org.odpi.openmetadata.repositoryservices.connectors.stores.metadatacollectionstore.properties.instances.Classification;
import org.odpi.openmetadata.repositoryservices.connectors.stores.metadatacollectionstore.properties.instances.EntityDetail;
import org.odpi.openmetadata.repositoryservices.connectors.stores.metadatacollectionstore.properties.instances.InstanceProperties;
import org.odpi.openmetadata.repositoryservices.connectors.stores.metadatacollectionstore.properties.instances.InstanceType;
import org.odpi.openmetadata.repositoryservices.connectors.stores.metadatacollectionstore.repositoryconnector.OMRSRepositoryHelper;

import java.util.ArrayList;
import java.util.List;

/**
 * SchemaTypeHandler manages SchemaType objects.  It runs server-side in
 * the OMAG Server Platform and retrieves SchemaType entities through the OMRSRepositoryConnector.
 */
public class SchemaTypeHandler
{
    private String                  serviceName;
    private String                  serverName;
    private OMRSRepositoryHelper    repositoryHelper;
    private RepositoryHandler       repositoryHandler;
    private InvalidParameterHandler invalidParameterHandler;
    private LastAttachmentHandler   lastAttachmentHandler;


    /**
     * Construct the handler information needed to interact with the repository services
     *
     * @param serviceName      name of this service
     * @param serverName       name of the local server
     * @param invalidParameterHandler handler for managing parameter errors
     * @param repositoryHandler     manages calls to the repository services
     * @param repositoryHelper provides utilities for manipulating the repository services objects
     * @param lastAttachmentHandler handler for recording last attachment
     */
    public SchemaTypeHandler(String                  serviceName,
                             String                  serverName,
                             InvalidParameterHandler invalidParameterHandler,
                             RepositoryHandler       repositoryHandler,
                             OMRSRepositoryHelper    repositoryHelper,
                             LastAttachmentHandler   lastAttachmentHandler)
    {
        this.serviceName = serviceName;
        this.serverName = serverName;
        this.invalidParameterHandler = invalidParameterHandler;
        this.repositoryHandler = repositoryHandler;
        this.repositoryHelper = repositoryHelper;
        this.lastAttachmentHandler = lastAttachmentHandler;
    }


    private void setElementType(String        schemaTypeGUID,
                                String        schemaTypeName,
                                SchemaElement bean)
    {
        ElementType elementType = new ElementType();


        elementType.setElementOrigin(ElementOrigin.LOCAL_COHORT);
        elementType.setElementTypeId(schemaTypeGUID);
        elementType.setElementTypeName(schemaTypeName);

        bean.setType(elementType);
    }


    /**
     * Return the requested schemaType with the specific type information filled in.
     *
     * @param schemaTypeGUID unique identifier of the required type
     * @param schemaTypeName unique name of the required type
     * @return new object
     */
    public ComplexSchemaType getEmptyComplexSchemaType(String     schemaTypeGUID,
                                                       String     schemaTypeName)
    {
        ComplexSchemaType  schemaType = new ComplexSchemaType();

        setElementType(schemaTypeGUID, schemaTypeName, schemaType);

        return schemaType;
    }


    /**
     * Return the requested schemaType with the specific type information filled in.
     *
     * @param schemaTypeGUID unique identifier of the required type
     * @param schemaTypeName unique name of the required type
     * @return new object
     */
    public PrimitiveSchemaType getEmptyPrimitiveSchemaType(String     schemaTypeGUID,
                                                           String     schemaTypeName)
    {
        PrimitiveSchemaType  schemaType = new PrimitiveSchemaType();

        setElementType(schemaTypeGUID, schemaTypeName, schemaType);

        return schemaType;
    }


    /**
     * Return a schema attribute object with the type set up.
     *
     * @return new object
     */
    public SchemaAttribute  getEmptySchemaAttribute()
    {
        SchemaAttribute   schemaAttribute = new SchemaAttribute();

        setElementType(SchemaElementMapper.SCHEMA_ATTRIBUTE_TYPE_GUID,
                       SchemaElementMapper.SCHEMA_ATTRIBUTE_TYPE_NAME,
                       schemaAttribute);

        return schemaAttribute;
    }

    /**
     * Return a schema attribute object with the type set up.
     *
     * @return new object
     */
    public SchemaAttribute  getEmptyTabularColumn()
    {
        SchemaAttribute   schemaAttribute = new SchemaAttribute();

        setElementType(SchemaElementMapper.TABULAR_COLUMN_TYPE_GUID,
                       SchemaElementMapper.TABULAR_COLUMN_TYPE_NAME,
                       schemaAttribute);

        return schemaAttribute;
    }



    /**
     * Is there an attached schema for the Asset?
     *
     * @param userId     calling user
     * @param anchorGUID identifier for the entity that the object is attached to
     * @param methodName calling method
     *
     * @return schemaType object or null
     *
     * @throws InvalidParameterException  the schemaType bean properties are invalid
     * @throws UserNotAuthorizedException user not authorized to issue this request
     * @throws PropertyServerException    problem accessing the property server
     */
    SchemaType getSchemaTypeForAsset(String   userId,
                                     String   anchorGUID,
                                     String   methodName) throws InvalidParameterException,
                                                                 PropertyServerException,
                                                                 UserNotAuthorizedException
    {
        return this.getSchemaTypeForAnchor(userId,
                                           anchorGUID,
                                           AssetMapper.ASSET_TYPE_NAME,
                                           AssetMapper.ASSET_TO_SCHEMA_TYPE_TYPE_GUID,
                                           AssetMapper.ASSET_TO_SCHEMA_TYPE_TYPE_NAME,
                                           methodName);
    }



    /**
     * Is there an attached schema for the SchemaAttribute? it may be in the classification of the schema attribute
     * or linked via a relationship.
     *
     * @param userId     calling user
     * @param schemaAttributeEntity the schema attribute entity that the potential schema type is attached to
     * @param methodName calling method
     *
     * @return schemaType object or null
     *
     * @throws InvalidParameterException  the schemaType bean properties are invalid
     * @throws UserNotAuthorizedException user not authorized to issue this request
     * @throws PropertyServerException    problem accessing the property server
     */
    private SchemaType getSchemaTypeForAttribute(String       userId,
                                                 EntityDetail schemaAttributeEntity,
                                                 String       methodName) throws InvalidParameterException,
                                                                                 PropertyServerException,
                                                                                 UserNotAuthorizedException
    {
        if (schemaAttributeEntity != null)
        {
            List<Classification> classifications = schemaAttributeEntity.getClassifications();

            if (classifications != null)
            {
                for (Classification classification : classifications)
                {
                    if (classification != null)
                    {
                        if (SchemaElementMapper.TYPE_EMBEDDED_ATTRIBUTE_CLASSIFICATION_TYPE_NAME.equals(classification.getName()))
                        {
                            return this.getSchemaTypeFromClassification(userId,
                                                                        schemaAttributeEntity.getGUID(),
                                                                        classification,
                                                                        methodName);
                        }
                    }
                }
            }

            return this.getSchemaTypeForAnchor(userId,
                                                   schemaAttributeEntity.getGUID(),
                                                   SchemaElementMapper.SCHEMA_ATTRIBUTE_TYPE_NAME,
                                                   SchemaElementMapper.ATTRIBUTE_TO_TYPE_RELATIONSHIP_TYPE_GUID,
                                                   SchemaElementMapper.ATTRIBUTE_TO_TYPE_RELATIONSHIP_TYPE_NAME,
                                                   methodName);
        }

        return null;
    }



    /**
     * Is there an attached schema for the anchor entity?
     *
     * @param userId     calling user
     * @param anchorGUID identifier for the entity that the object is attached to
     * @param anchorTypeName type name of anchor
     * @param relationshipTypeGUID unique identifier of the relationship type to search along
     * @param relationshipTypeName unique name of the relationship type to search along
     * @param methodName calling method
     *
     * @return schemaType object or null
     *
     * @throws InvalidParameterException  the schemaType bean properties are invalid
     * @throws UserNotAuthorizedException user not authorized to issue this request
     * @throws PropertyServerException    problem accessing the property server
     */
    private SchemaType getSchemaTypeForAnchor(String   userId,
                                              String   anchorGUID,
                                              String   anchorTypeName,
                                              String   relationshipTypeGUID,
                                              String   relationshipTypeName,
                                              String   methodName) throws InvalidParameterException,
                                                                          PropertyServerException,
                                                                          UserNotAuthorizedException
    {
        EntityDetail  schemaTypeEntity = repositoryHandler.getEntityForRelationshipType(userId,
                                                                                        anchorGUID,
                                                                                        anchorTypeName,
                                                                                        relationshipTypeGUID,
                                                                                        relationshipTypeName,
                                                                                        methodName);

        return getSchemaTypeFromEntity(userId, schemaTypeEntity, methodName);
    }


    /**
     * Retrieve a specific schema type based on its unique identifier (GUID).  This is use to do updates
     * and to retrieve a linked schema.
     *
     * @param userId calling user
     * @param schemaTypeGUID guid of schema type to retrieve.
     * @param guidParameterName parameter describing where the guid came from
     * @param methodName calling method
     *
     * @return schema type or null depending on whether the object is found
     * @throws InvalidParameterException  the guid is null
     * @throws UserNotAuthorizedException user not authorized to issue this request
     * @throws PropertyServerException    problem accessing the property server
     */
    private SchemaType getSchemaType(String   userId,
                                     String   schemaTypeGUID,
                                     String   guidParameterName,
                                     String   methodName) throws InvalidParameterException,
                                                                 PropertyServerException,
                                                                 UserNotAuthorizedException
    {
        EntityDetail  schemaTypeEntity = repositoryHandler.getEntityByGUID(userId,
                                                                           schemaTypeGUID,
                                                                           guidParameterName,
                                                                           SchemaElementMapper.SCHEMA_TYPE_TYPE_NAME,
                                                                           methodName);

        return getSchemaTypeFromEntity(userId, schemaTypeEntity, methodName);
    }


    /**
     * Transform a schema type entity into a schema type bean.  To completely fill out the schema type
     * it may be necessary to
     *
     * @param userId calling user
     * @param schemaTypeEntity entity retrieved from the repository
     * @param methodName calling method
     *
     * @return schema type bean
     * @throws InvalidParameterException problem with the entity
     * @throws UserNotAuthorizedException user not authorized to issue this request
     * @throws PropertyServerException    problem accessing the property server
     */
    private SchemaType getSchemaTypeFromEntity(String       userId,
                                               EntityDetail schemaTypeEntity,
                                               String       methodName) throws InvalidParameterException,
                                                                               PropertyServerException,
                                                                               UserNotAuthorizedException
    {
        final String guidParameterName = "schemaTypeEntity.getGUID()";

        if ((schemaTypeEntity != null) && (schemaTypeEntity.getType() != null))
        {
            InstanceProperties properties = schemaTypeEntity.getProperties();
            String typeName = repositoryHelper.removeStringProperty(serviceName,
                                                                    SchemaElementMapper.TYPE_NAME_PROPERTY_NAME,
                                                                    properties,
                                                                    methodName);

            if (properties != null)
            {
                /*
                 * Complex schema types have attributes attached to them
                 */
                int attributeCount = 0;

                if (typeName != null)
                {
                    if (repositoryHelper.isTypeOf(serviceName,
                                                  typeName,
                                                  SchemaElementMapper.COMPLEX_SCHEMA_TYPE_TYPE_NAME))
                    {
                        attributeCount = this.countSchemaAttributes(userId,
                                                                    schemaTypeEntity.getGUID(),
                                                                    guidParameterName,
                                                                    methodName);
                    }
                }

                SchemaTypeConverter converter = new SchemaTypeConverter(schemaTypeEntity,
                                                                        attributeCount,
                                                                        repositoryHelper,
                                                                        serviceName);

                return this.getEmbeddedTypes(userId, schemaTypeEntity.getGUID(), converter.getBean(), methodName);
            }
        }

        return null;
    }


    /**
     * Transform a schema type entity into a schema type bean.  To completely fill out the schema type
     * it may be necessary to
     *
     * @param userId calling user
     * @param embeddedSchemaType entity retrieved from the repository
     * @param methodName calling method
     *
     * @return schema type bean
     * @throws InvalidParameterException problem with the entity
     * @throws UserNotAuthorizedException user not authorized to issue this request
     * @throws PropertyServerException    problem accessing the property server
     */
    private SchemaType getSchemaTypeFromClassification(String         userId,
                                                       String         schemaAttributeGUID,
                                                       Classification embeddedSchemaType,
                                                       String         methodName) throws InvalidParameterException,
                                                                                         PropertyServerException,
                                                                                         UserNotAuthorizedException
    {
        final String guidParameterName = "schemaAttributeGUID";

        if ((embeddedSchemaType != null) && (embeddedSchemaType.getProperties() != null))
        {
            InstanceProperties properties = embeddedSchemaType.getProperties();
            String typeName = repositoryHelper.removeStringProperty(serviceName,
                                                                    SchemaElementMapper.TYPE_NAME_PROPERTY_NAME,
                                                                    properties,
                                                                    methodName);

            if (properties != null)
            {
                /*
                 * Complex schema types have attributes attached to them
                 */
                int attributeCount = 0;

                if (typeName != null)
                {
                    if (repositoryHelper.isTypeOf(serviceName,
                                                  typeName,
                                                  SchemaElementMapper.COMPLEX_SCHEMA_TYPE_TYPE_NAME))
                    {
                        attributeCount = this.countSchemaAttributes(userId,
                                                                    schemaAttributeGUID,
                                                                    guidParameterName,
                                                                    methodName);
                    }
                }

                SchemaTypeConverter converter = new SchemaTypeConverter(typeName,
                                                                        properties,
                                                                        attributeCount,
                                                                        repositoryHelper,
                                                                        serviceName);

                return this.getEmbeddedTypes(userId, schemaAttributeGUID, converter.getBean(), methodName);
            }
        }

        return null;
    }


    /**
     * This method manufactures a complete schema type bean of the requested type from the supplied properties and
     * potentially more retrieves from the repository if necessary.
     *
     * @param userId calling user
     * @param schemaElementGUID GUID of the object that is the root of the schema type - needed if have to retrieve
     *                          additional information.
     * @param parentSchemaType properties for the schema type
     * @param methodName calling method
     * @return schema type bean or null
     *
     * @throws InvalidParameterException problem with the properties
     * @throws UserNotAuthorizedException user not authorized to issue this request
     * @throws PropertyServerException    problem accessing the property server or values retrieved are weird.
     */
    @SuppressWarnings(value = "deprecation")
    private SchemaType getEmbeddedTypes(String     userId,
                                        String     schemaElementGUID,
                                        SchemaType parentSchemaType,
                                        String     methodName) throws InvalidParameterException,
                                                                      PropertyServerException,
                                                                      UserNotAuthorizedException
    {
        if (parentSchemaType instanceof MapSchemaType)
        {
            EntityDetail entity = repositoryHandler.getEntityForRelationshipType(userId,
                                                                                 schemaElementGUID,
                                                                                 SchemaElementMapper.MAP_SCHEMA_TYPE_TYPE_NAME,
                                                                                 SchemaElementMapper.MAP_FROM_RELATIONSHIP_TYPE_GUID,
                                                                                 SchemaElementMapper.MAP_FROM_RELATIONSHIP_TYPE_NAME,
                                                                                 methodName);
            if (entity != null)
            {
                ((MapSchemaType) parentSchemaType).setMapFromElement(this.getSchemaTypeFromEntity(userId, entity, methodName));
            }

            entity = repositoryHandler.getEntityForRelationshipType(userId,
                                                                    schemaElementGUID,
                                                                    SchemaElementMapper.MAP_SCHEMA_TYPE_TYPE_NAME,
                                                                    SchemaElementMapper.MAP_TO_RELATIONSHIP_TYPE_GUID,
                                                                    SchemaElementMapper.MAP_TO_RELATIONSHIP_TYPE_NAME,
                                                                    methodName);

            if (entity != null)
            {
                ((MapSchemaType) parentSchemaType).setMapToElement(this.getSchemaTypeFromEntity(userId, entity, methodName));
            }
        }
        else if (parentSchemaType instanceof SchemaTypeChoice)
        {
            List<EntityDetail>  entities = repositoryHandler.getEntitiesForRelationshipType(userId,
                                                                                            schemaElementGUID,
                                                                                            SchemaElementMapper.SCHEMA_TYPE_CHOICE_TYPE_NAME,
                                                                                            SchemaElementMapper.SCHEMA_TYPE_OPTION_RELATIONSHIP_TYPE_GUID,
                                                                                            SchemaElementMapper.SCHEMA_TYPE_OPTION_RELATIONSHIP_TYPE_NAME,
                                                                                            0,
                                                                                            invalidParameterHandler.getMaxPagingSize(),
                                                                                            methodName);

            if (entities != null)
            {
                List<SchemaType> schemaTypes = new ArrayList<>();

                for (EntityDetail entity : entities)
                {
                    if (entity != null)
                    {
                        schemaTypes.add(getSchemaTypeFromEntity(userId, entity, methodName));
                    }
                }

                if (! schemaTypes.isEmpty())
                {
                    ((SchemaTypeChoice) parentSchemaType).setSchemaOptions(schemaTypes);
                }
            }
        }
        else if (parentSchemaType instanceof BoundedSchemaType)
        {
            EntityDetail entity = repositoryHandler.getEntityForRelationshipType(userId,
                                                                                 schemaElementGUID,
                                                                                 SchemaElementMapper.BOUNDED_SCHEMA_TYPE_TYPE_NAME,
                                                                                 SchemaElementMapper.BOUNDED_ELEMENT_RELATIONSHIP_TYPE_GUID,
                                                                                 SchemaElementMapper.BOUNDED_ELEMENT_RELATIONSHIP_TYPE_NAME,
                                                                                 methodName);

            if (entity != null)
            {
                ((BoundedSchemaType) parentSchemaType).setElementType(this.getSchemaTypeFromEntity(userId, entity, methodName));
            }
        }

        return parentSchemaType;
    }


    /**
     * Count the number of connection attached to an anchor schema type.
     *
     * @param userId     calling user
     * @param schemaElementGUID identifier for the parent complex schema type - this could be a schemaAttribute or a
     *                          schema type
     * @param guidParameterName name of guid parameter
     * @param methodName calling method
     * @return count of attached objects
     * @throws InvalidParameterException  the parameters are invalid
     * @throws UserNotAuthorizedException user not authorized to issue this request
     * @throws PropertyServerException    problem accessing the property server
     */
    private int countSchemaAttributes(String   userId,
                                      String   schemaElementGUID,
                                      String   guidParameterName,
                                      String   methodName) throws InvalidParameterException,
                                                                  PropertyServerException,
                                                                  UserNotAuthorizedException
    {
        invalidParameterHandler.validateUserId(userId, methodName);
        invalidParameterHandler.validateGUID(schemaElementGUID, guidParameterName, methodName);

        int count = repositoryHandler.countAttachedRelationshipsByType(userId,
                                                                       schemaElementGUID,
                                                                       SchemaElementMapper.SCHEMA_ELEMENT_TYPE_NAME,
                                                                       SchemaElementMapper.NESTED_ATTRIBUTE_RELATIONSHIP_TYPE_GUID,
                                                                       SchemaElementMapper.NESTED_ATTRIBUTE_RELATIONSHIP_TYPE_NAME,
                                                                       methodName);


        if (count == 0)
        {
            count = repositoryHandler.countAttachedRelationshipsByType(userId,
                                                                       schemaElementGUID,
                                                                       SchemaElementMapper.COMPLEX_SCHEMA_TYPE_TYPE_NAME,
                                                                       SchemaElementMapper.TYPE_TO_ATTRIBUTE_RELATIONSHIP_TYPE_GUID,
                                                                       SchemaElementMapper.TYPE_TO_ATTRIBUTE_RELATIONSHIP_TYPE_NAME,
                                                                       methodName);
        }

        return count;
    }


    /**
     * Returns a list of schema attributes for a schema type.
     *
     * @param userId         String   userId of user making request.
     * @param schemaTypeGUID String   unique id for containing schema type.
     * @param elementStart   int      starting position for first returned element.
     * @param maxElements    int      maximum number of elements to return on the call.
     * @param methodName     calling method
     *
     * @return a schema attributes response
     * @throws InvalidParameterException - the GUID is not recognized or the paging values are invalid or
     * @throws PropertyServerException - there is a problem retrieving the asset properties from the property server or
     * @throws UserNotAuthorizedException - the requesting user is not authorized to issue this request.
     */
    public List<SchemaAttribute> getSchemaAttributes(String  userId,
                                                     String  schemaTypeGUID,
                                                     int     elementStart,
                                                     int     maxElements,
                                                     String  methodName) throws InvalidParameterException,
                                                                                PropertyServerException,
                                                                                UserNotAuthorizedException
    {
        final String guidParameterName      = "schemaTypeGUID";

        invalidParameterHandler.validateUserId(userId, methodName);
        invalidParameterHandler.validateGUID(schemaTypeGUID, guidParameterName, methodName);

        List<EntityDetail>  entities = repositoryHandler.getEntitiesForRelationshipType(userId,
                                                                                        schemaTypeGUID,
                                                                                        SchemaElementMapper.SCHEMA_TYPE_TYPE_NAME,
                                                                                        SchemaElementMapper.TYPE_TO_ATTRIBUTE_RELATIONSHIP_TYPE_GUID,
                                                                                        SchemaElementMapper.TYPE_TO_ATTRIBUTE_RELATIONSHIP_TYPE_NAME,
                                                                                        elementStart,
                                                                                        maxElements,
                                                                                        methodName);

        List<SchemaAttribute>  results = new ArrayList<>();

        if (entities != null)
        {
            for (EntityDetail schemaAttributeEntity : entities)
            {
                if (schemaAttributeEntity != null)
                {
                    EntityDetail  attributeTypeEntity = repositoryHandler.getEntityForRelationshipType(userId,
                                                                                                       schemaAttributeEntity.getGUID(),
                                                                                                       SchemaElementMapper.SCHEMA_ATTRIBUTE_TYPE_NAME,
                                                                                                       SchemaElementMapper.ATTRIBUTE_TO_TYPE_RELATIONSHIP_TYPE_GUID,
                                                                                                       SchemaElementMapper.ATTRIBUTE_TO_TYPE_RELATIONSHIP_TYPE_NAME,
                                                                                                       methodName);
                    SchemaType   attributeType = null;
                    if (attributeTypeEntity != null)
                    {
<<<<<<< HEAD
                        attributeType = this.getSchemaTypeForAttribute(userId, schemaAttributeEntity.getGUID(), methodName);
=======
                        attributeType = this.getSchemaTypeForAttribute(userId, attributeTypeEntity, methodName);
>>>>>>> 2f1eb12b
                    }

                    SchemaAttributeConverter converter = new SchemaAttributeConverter(schemaAttributeEntity,
                                                                                      attributeType,
                                                                                      null,  // TODO
                                                                                      null,  // TODO
                                                                                      repositoryHelper,
                                                                                      serviceName);
                    results.add(converter.getBean());
                }
            }
        }

        if (results.isEmpty())
        {
            return null;
        }
        else
        {
            return results;
        }
    }


    /**
     * Work through the schema attributes adding or updating the instances
     *
     * @param userId calling userId
     * @param schemaTypeGUID anchor object
     * @param schemaAttributes list of nested schema attribute objects or null
     * @param methodName calling method
     *
     * @throws InvalidParameterException the bean properties are invalid
     * @throws UserNotAuthorizedException user not authorized to issue this request
     * @throws PropertyServerException problem accessing the property server
     */
    public void saveSchemaAttributes(String                userId,
                                     String                schemaTypeGUID,
                                     List<SchemaAttribute> schemaAttributes,
                                     String                methodName) throws InvalidParameterException,
                                                                              PropertyServerException,
                                                                              UserNotAuthorizedException
    {
        if (schemaAttributes != null)
        {
            for (SchemaAttribute  schemaAttribute : schemaAttributes)
            {
                if (schemaAttribute != null)
                {
                    saveSchemaTypeAttribute(userId, schemaTypeGUID, schemaAttribute, methodName);
                }
            }
        }
    }


    /**
     * Work through the schema attributes adding or updating the instances
     *
     * @param userId calling userId
     * @param parentGUID anchor object
     * @param schemaAttribute schema attribute object with embedded type
     * @param methodName calling method
     *
     * @throws InvalidParameterException the guid or bean properties are invalid
     * @throws UserNotAuthorizedException user not authorized to issue this request
     * @throws PropertyServerException problem accessing the property server
     */
    public String saveSchemaAttribute(String          userId,
                                      String          parentGUID,
                                      SchemaAttribute schemaAttribute,
                                      String          methodName) throws InvalidParameterException,
                                                                         PropertyServerException,
                                                                         UserNotAuthorizedException
    {
        final String guidParameterName = "parentGUID";

        invalidParameterHandler.validateGUID(parentGUID, guidParameterName, methodName);

        EntityDetail parentEntity = repositoryHandler.getEntityByGUID(userId,
                                                                      parentGUID,
                                                                      guidParameterName,
                                                                      SchemaElementMapper.SCHEMA_ELEMENT_TYPE_NAME,
                                                                      methodName);

        if (parentEntity != null)
        {
            String       typeName = null;
            InstanceType type = parentEntity.getType();

            if (type != null)
            {
                typeName = type.getTypeDefName();
            }

            if (repositoryHelper.isTypeOf(serviceName, typeName, SchemaElementMapper.SCHEMA_TYPE_TYPE_NAME))
            {
                return saveSchemaTypeAttribute(userId, parentGUID, schemaAttribute, methodName);
            }
            else
            {
                return saveNestedSchemaAttribute(userId, parentGUID, schemaAttribute, methodName);
            }
        }
        else
        {
            invalidParameterHandler.throwUnknownElement(userId,
                                                        parentGUID,
                                                        SchemaElementMapper.SCHEMA_ELEMENT_TYPE_NAME,
                                                        serviceName,
                                                        serverName,
                                                        methodName);
            return null;
        }
    }



    /**
     * Work through the schema attributes adding or updating the instances
     *
     * @param userId calling userId
     * @param schemaTypeGUID anchor object
     * @param schemaAttribute schema attribute object with embedded type
     * @param methodName calling method
     *
     * @throws InvalidParameterException the bean properties are invalid
     * @throws UserNotAuthorizedException user not authorized to issue this request
     * @throws PropertyServerException problem accessing the property server
     */
    private String saveSchemaTypeAttribute(String          userId,
                                           String          schemaTypeGUID,
                                           SchemaAttribute schemaAttribute,
                                           String          methodName) throws InvalidParameterException,
                                                                              PropertyServerException,
                                                                              UserNotAuthorizedException
    {
        String schemaAttributeGUID = this.findSchemaAttribute(userId, schemaAttribute, methodName);

        if (schemaAttributeGUID == null)
        {
            schemaAttributeGUID = addSchemaAttribute(userId, schemaAttribute);

            repositoryHandler.createRelationship(userId,
                                                 SchemaElementMapper.TYPE_TO_ATTRIBUTE_RELATIONSHIP_TYPE_GUID,
                                                 schemaTypeGUID,
                                                 schemaAttributeGUID,
                                                 null,
                                                 methodName);
        }
        else
        {
            updateSchemaAttribute(userId, schemaAttributeGUID, schemaAttribute);
        }

        return schemaAttributeGUID;
    }


    /**
     * Work through the schema attributes adding or updating the instances
     *
     * @param userId calling userId
     * @param parentSchemaAttributeGUID anchor object
     * @param nestedSchemaAttribute schema attribute object with embedded type
     * @param methodName calling method
     *
     * @throws InvalidParameterException the bean properties are invalid
     * @throws UserNotAuthorizedException user not authorized to issue this request
     * @throws PropertyServerException problem accessing the property server
     */
    private String saveNestedSchemaAttribute(String          userId,
                                             String          parentSchemaAttributeGUID,
                                             SchemaAttribute nestedSchemaAttribute,
                                             String          methodName) throws InvalidParameterException,
                                                                                PropertyServerException,
                                                                                UserNotAuthorizedException
    {
        String schemaAttributeGUID = this.findSchemaAttribute(userId, nestedSchemaAttribute, methodName);

        if (schemaAttributeGUID == null)
        {
            schemaAttributeGUID = addSchemaAttribute(userId, nestedSchemaAttribute);

            repositoryHandler.createRelationship(userId,
                                                 SchemaElementMapper.NESTED_ATTRIBUTE_RELATIONSHIP_TYPE_GUID,
                                                 parentSchemaAttributeGUID,
                                                 schemaAttributeGUID,
                                                 null,
                                                 methodName);
        }
        else
        {
            updateSchemaAttribute(userId, schemaAttributeGUID, nestedSchemaAttribute);
        }

        return schemaAttributeGUID;
    }



    /**
     * Work through the schema attributes from an external source adding or updating the instances
     *
     * @param userId calling userId
     * @param schemaTypeGUID anchor object
     * @param schemaAttributes list of nested schema attribute objects or null
     * @param externalSourceGUID unique identifier of the external source
     * @param externalSourceName unique name of the external source
     * @param methodName calling method
     *
     * @throws InvalidParameterException the bean properties are invalid
     * @throws UserNotAuthorizedException user not authorized to issue this request
     * @throws PropertyServerException problem accessing the property server
     */
    public void  saveExternalSchemaAttributes(String                userId,
                                              String                schemaTypeGUID,
                                              List<SchemaAttribute> schemaAttributes,
                                              String                externalSourceGUID,
                                              String                externalSourceName,
                                              String                methodName) throws InvalidParameterException,
                                                                                       PropertyServerException,
                                                                                       UserNotAuthorizedException
    {
        if (schemaAttributes != null)
        {
            for (SchemaAttribute  schemaAttribute : schemaAttributes)
            {
                if (schemaAttribute != null)
                {
                    String schemaAttributeGUID = this.findSchemaAttribute(userId, schemaAttribute, methodName);

                    if (schemaAttributeGUID == null)
                    {
                        schemaAttributeGUID = addExternalSchemaAttribute(userId, schemaAttribute,externalSourceGUID,externalSourceName);

                        repositoryHandler.createExternalRelationship(userId,
                                                                     SchemaElementMapper.TYPE_TO_ATTRIBUTE_RELATIONSHIP_TYPE_GUID,
                                                                     externalSourceGUID,
                                                                     externalSourceName,
                                                                     schemaTypeGUID,
                                                                     schemaAttributeGUID,
                                                                     null,
                                                                     methodName);
                    }
                    else
                    {
                        updateSchemaAttribute(userId, schemaAttributeGUID, schemaAttribute);
                    }

                }
            }
        }
    }


    /**
     * Find out if the schema type object is already stored in the repository.  If the schema type's
     * guid is set, it uses it to retrieve the entity.  If the GUID is not set, it tries the
     * fully qualified name.  If neither are set it throws an exception.
     *
     * @param userId calling user
     * @param schemaAttributeGUID unique Id
     * @param qualifiedName unique name
     * @param attributeName human readable name
     * @param methodName calling method
     *
     * @return unique identifier of the connection or null
     *
     * @throws InvalidParameterException the connection bean properties are invalid
     * @throws UserNotAuthorizedException user not authorized to issue this request
     * @throws PropertyServerException problem accessing the property server
     */
    private String findSchemaAttribute(String               userId,
                                       String               schemaAttributeGUID,
                                       String               qualifiedName,
                                       String               attributeName,
                                       String               methodName) throws InvalidParameterException,
                                                                          PropertyServerException,
                                                                          UserNotAuthorizedException
    {
        final String guidParameterName        = "schemaAttributeGUID";
        final String qualifiedNameParameter   = "qualifiedName";

        if (schemaAttributeGUID != null)
        {
            if (repositoryHandler.isEntityKnown(userId,
                                                schemaAttributeGUID,
                                                SchemaElementMapper.SCHEMA_ATTRIBUTE_TYPE_NAME,
                                                methodName,
                                                guidParameterName) != null)
            {
                return schemaAttributeGUID;
            }
        }

        invalidParameterHandler.validateName(qualifiedName, qualifiedNameParameter, methodName);

        SchemaAttributeBuilder builder = new SchemaAttributeBuilder(qualifiedName,
                                                                    attributeName,
                                                                    repositoryHelper,
                                                                    serviceName,
                                                                    serverName);

        EntityDetail existingSchemaType = repositoryHandler.getUniqueEntityByName(userId,
                                                                                  qualifiedName,
                                                                                  qualifiedNameParameter,
                                                                                  builder.getQualifiedNameInstanceProperties(methodName),
                                                                                  SchemaElementMapper.SCHEMA_ATTRIBUTE_TYPE_GUID,
                                                                                  SchemaElementMapper.SCHEMA_ATTRIBUTE_TYPE_NAME,
                                                                                  methodName);
        if (existingSchemaType != null)
        {
            return existingSchemaType.getGUID();
        }

        return null;
    }


    /**
     * Find out if the SchemaType object is already stored in the repository.  If the schemaAttribute's
     * guid is set, it uses it to retrieve the entity.  If the GUID is not set, it tries the
     * fully qualified name.  If neither are set it throws an exception.
     *
     * @param userId calling user
     * @param schemaAttribute object to find
     * @param methodName calling method
     *
     * @return unique identifier of the schemaAttribute or null
     *
     * @throws InvalidParameterException the schemaAttribute bean properties are invalid
     * @throws UserNotAuthorizedException user not authorized to issue this request
     * @throws PropertyServerException problem accessing the property server
     */
    private String findSchemaAttribute(String               userId,
                                       SchemaAttribute      schemaAttribute,
                                       String               methodName) throws InvalidParameterException,
                                                                          PropertyServerException,
                                                                          UserNotAuthorizedException
    {
        if (schemaAttribute != null)
        {
            return this.findSchemaAttribute(userId,
                                       schemaAttribute.getGUID(),
                                       schemaAttribute.getQualifiedName(),
                                       schemaAttribute.getAttributeName(),
                                       methodName);
        }

        return null;
    }


    /**
     * Add the schema attribute to the repository.  Notice there is no attempt to process its type.
     *
     * @param userId   calling userId
     * @param schemaAttribute object to add
     * @return unique identifier of the schemaAttribute in the repository.
     * @throws InvalidParameterException  the schemaAttribute bean properties are invalid
     * @throws UserNotAuthorizedException user not authorized to issue this request
     * @throws PropertyServerException    problem accessing the property server
     */
    private String addSchemaAttribute(String               userId,
                                      SchemaAttribute      schemaAttribute) throws InvalidParameterException,
                                                                                    PropertyServerException,
                                                                                    UserNotAuthorizedException
    {
        final String methodName = "addSchemaAttribute";

        SchemaAttributeBuilder schemaAttributeBuilder = this.getSchemaAttributeBuilder(schemaAttribute);

        String schemaAttributeGUID = repositoryHandler.createEntity(userId,
                                                                    this.getSchemaAttributeTypeGUID(schemaAttribute),
                                                                    this.getSchemaAttributeTypeName(schemaAttribute),
                                                                    schemaAttributeBuilder.getInstanceProperties(methodName),
                                                                    methodName);

        SchemaType schemaType = schemaAttribute.getAttributeType();

        if (schemaType != null)
        {
            if ((schemaType.getExtendedProperties() == null) &&
                    ((schemaType instanceof ComplexSchemaType) ||
                     (schemaType instanceof LiteralSchemaType) ||
                     (schemaType instanceof SimpleSchemaType)))
            {
                /*
                 * The schema type can be represented as a classification on the schema attribute.
                 */
                SchemaTypeBuilder schemaTypeBuilder = this.getSchemaTypeBuilder(schemaType);

                repositoryHandler.classifyEntity(userId,
                                                 schemaAttributeGUID,
                                                 SchemaElementMapper.TYPE_EMBEDDED_ATTRIBUTE_CLASSIFICATION_TYPE_GUID,
                                                 SchemaElementMapper.TYPE_EMBEDDED_ATTRIBUTE_CLASSIFICATION_TYPE_NAME,
                                                 schemaTypeBuilder.getInstanceProperties(methodName),
                                                 methodName);
            }
            else
            {
                String schemaTypeGUID = addSchemaType(userId, schemaType);
                if (schemaTypeGUID != null)
                {
                    repositoryHandler.createRelationship(userId,
                                                         SchemaElementMapper.ATTRIBUTE_TO_TYPE_RELATIONSHIP_TYPE_GUID,
                                                         schemaAttributeGUID,
                                                         schemaTypeGUID,
                                                         null,
                                                         methodName);
                }
            }
        }
        else if (schemaAttribute.getExternalAttributeType() != null)
        {
            final String guidParameterName = "schemaAttribute.getExternalAttributeType().getLinkedSchemaTypeGUID()";
            SchemaLink schemaLink = schemaAttribute.getExternalAttributeType();
            InstanceProperties properties = new InstanceProperties();

            SchemaType linkedType = this.getSchemaType(userId,
                                                       schemaLink.getLinkedSchemaTypeGUID(),
                                                       guidParameterName,
                                                       methodName);

            if (linkedType != null)
            {
                // todo
            }
        }

        return schemaAttributeGUID;
    }

<<<<<<< HEAD
    public  String saveAssociatedSchemaType(String                 userId,
                                           String                  attributeGUID,
                                           SchemaType              schemaType,
                                           List<SchemaAttribute>   schemaAttributes,
                                           String                  methodName) throws InvalidParameterException,
            PropertyServerException,
            UserNotAuthorizedException
    {
//        final String  assetGUIDParameter = "assetGUID";

        if (attributeGUID != null)
        {
//            invalidParameterHandler.validateAssetInSupportedZone(attribute.getGUID(),
//                    assetGUIDParameter,
//                    attribute.getZoneMembership(),
//                    this.getSupportedZones(userId, serviceName),
//                    serviceName,
//                    methodName);

//            securityVerifier.validateUserForAssetAttachmentUpdate(userId, attribute);

            if (schemaType != null)
            {
                String schemaTypeGUID = saveSchemaType( userId,
                                                        schemaType,
                                                        schemaAttributes,
                                                        methodName);

                if (schemaTypeGUID != null)
                {
                    repositoryHandler.createRelationship(   userId,
                                                            SchemaElementMapper.ATTRIBUTE_TO_TYPE_RELATIONSHIP_TYPE_GUID,
                                                            attributeGUID,
                                                            schemaTypeGUID,
                                                            null,
                                                            methodName);
                }

                return schemaTypeGUID;
            }
        }
        return null;
    }
=======
>>>>>>> 2f1eb12b

    /**
     * Add the schema type from an external source to the repository.
     *
     * @param userId   calling userId
     * @param schemaAttribute object to add
     * @param externalSourceGUID unique identifier(guid) for the external source.
     * @param externalSourceName unique name for the external source.
     * @return unique identifier of the schemaAttribute in the repository.
     * @throws InvalidParameterException  the schemaAttribute bean properties are invalid
     * @throws UserNotAuthorizedException user not authorized to issue this request
     * @throws PropertyServerException    problem accessing the property server
     */
    public String addExternalSchemaAttribute(String               userId,
                                             SchemaAttribute      schemaAttribute,
                                             String               externalSourceGUID,
                                             String               externalSourceName) throws InvalidParameterException,
                                                                                             PropertyServerException,
                                                                                             UserNotAuthorizedException
    {
        final String methodName = "addExternalSchemaAttribute";

        SchemaAttributeBuilder builder = this.getSchemaAttributeBuilder(schemaAttribute);

        return repositoryHandler.createExternalEntity(userId,
                                                      this.getSchemaAttributeTypeGUID(schemaAttribute),
                                                      this.getSchemaAttributeTypeName(schemaAttribute),
                                                      externalSourceGUID,
                                                      externalSourceName,
                                                      builder.getInstanceProperties(methodName),
                                                      methodName);
    }


    /**
     * Update a stored schemaAttribute.
     *
     * @param userId                      userId
     * @param existingSchemaAttributeGUID unique identifier of the existing schemaAttribute entity
     * @param schemaAttribute             new schemaAttribute values
     * @return unique identifier of the schemaAttribute in the repository.
     * @throws InvalidParameterException  the schemaAttribute bean properties are invalid
     * @throws UserNotAuthorizedException user not authorized to issue this request
     * @throws PropertyServerException    problem accessing the property server
     */
    public String updateSchemaAttribute(String           userId,
                                        String           existingSchemaAttributeGUID,
                                        SchemaAttribute  schemaAttribute) throws InvalidParameterException,
                                                                                  PropertyServerException,
                                                                                  UserNotAuthorizedException
    {
        final String methodName = "updateSchemaAttribute";

        SchemaAttributeBuilder builder = this.getSchemaAttributeBuilder(schemaAttribute);

        repositoryHandler.updateEntity(userId,
                                       existingSchemaAttributeGUID,
                                       this.getSchemaAttributeTypeGUID(schemaAttribute),
                                       this.getSchemaAttributeTypeName(schemaAttribute),
                                       builder.getInstanceProperties(methodName),
                                       methodName);

        return existingSchemaAttributeGUID;
    }


    /**
     * Return the appropriate schemaAttribute builder for the supplied schema attribute bean.
     *
     * @param schemaAttribute object with properties
     * @return builder object.
     */
    public SchemaAttributeBuilder  getSchemaAttributeBuilder(SchemaAttribute schemaAttribute)
    {
        SchemaAttributeBuilder builder = null;

        if (schemaAttribute != null)
        {
            builder = new SchemaAttributeBuilder(schemaAttribute.getQualifiedName(),
                                                 schemaAttribute.getAttributeName(),
                                                 schemaAttribute.getElementPosition(),
                                                 schemaAttribute.getMinCardinality(),
                                                 schemaAttribute.getMaxCardinality(),
                                                 schemaAttribute.isDeprecated(),
                                                 schemaAttribute.getDefaultValueOverride(),
                                                 schemaAttribute.isAllowsDuplicateValues(),
                                                 schemaAttribute.isOrderedValues(),
                                                 schemaAttribute.getSortOrder(),
                                                 schemaAttribute.getAnchorGUID(),
                                                 schemaAttribute.getMinimumLength(),
                                                 schemaAttribute.getLength(),
                                                 schemaAttribute.getSignificantDigits(),
                                                 schemaAttribute.isNullable(),
                                                 schemaAttribute.getNativeJavaClass(),
                                                 schemaAttribute.getAliases(),
                                                 schemaAttribute.getAdditionalProperties(),
                                                 schemaAttribute.getExtendedProperties(),
                                                 repositoryHelper,
                                                 serviceName,
                                                 serverName);

            /*
             * Extract additional properties if this is a derived schema attribute.
             */
            if (schemaAttribute instanceof DerivedSchemaAttribute)
            {
                DerivedSchemaAttribute derivedSchemaAttribute = (DerivedSchemaAttribute) schemaAttribute;

                builder.setFormula(derivedSchemaAttribute.getFormula());
            }
        }

        return builder;
    }


    /**
     * Return the type guid contained in this schemaAttribute bean.
     *
     * @param schemaAttribute bean to interrogate
     * @return guid of the type
     */
    private String getSchemaAttributeTypeGUID(SchemaAttribute   schemaAttribute)
    {
        ElementType type = schemaAttribute.getType();
        if (type != null)
        {
            return type.getElementTypeId();
        }
        else
        {
            return SchemaElementMapper.SCHEMA_ATTRIBUTE_TYPE_GUID;
        }
    }


    /**
     * Return the type name contained in this schemaAttribute bean.
     *
     * @param schemaAttribute bean to interrogate
     * @return name of the type
     */
    private String getSchemaAttributeTypeName(SchemaAttribute   schemaAttribute)
    {
        ElementType type = schemaAttribute.getType();
        if (type != null)
        {
            return type.getElementTypeName();
        }
        else
        {
            return SchemaElementMapper.SCHEMA_ATTRIBUTE_TYPE_NAME;
        }
    }



    /**
     * Find out if the schema type object is already stored in the repository.  If the schema type's
     * guid is set, it uses it to retrieve the entity.  If the GUID is not set, it tries the
     * fully qualified name.  If neither are set it throws an exception.  If the schema type is not
     * found it returns null.
     *
     * @param userId calling user
     * @param schemaTypeGUID unique Id
     * @param qualifiedName unique name
     * @param displayName human readable name
     * @param methodName calling method
     *
     * @return unique identifier of the connection or null
     *
     * @throws InvalidParameterException the schema type bean properties are invalid
     * @throws UserNotAuthorizedException user not authorized to issue this request
     * @throws PropertyServerException problem accessing the property server
     */
    private String findSchemaType(String               userId,
                                  String               schemaTypeGUID,
                                  String               qualifiedName,
                                  String               displayName,
                                  String               methodName) throws InvalidParameterException,
                                                                          PropertyServerException,
                                                                          UserNotAuthorizedException
    {
        final String guidParameterName        = "schemaTypeGUID";
        final String qualifiedNameParameter   = "qualifiedName";

        if (schemaTypeGUID != null)
        {
            if (repositoryHandler.isEntityKnown(userId,
                                                schemaTypeGUID,
                                                SchemaElementMapper.SCHEMA_TYPE_TYPE_NAME,
                                                methodName,
                                                guidParameterName) != null)
            {
                return schemaTypeGUID;
            }
        }

        invalidParameterHandler.validateName(qualifiedName, qualifiedNameParameter, methodName);

        SchemaTypeBuilder builder = new SchemaTypeBuilder(qualifiedName,
                                                          displayName,
                                                          repositoryHelper,
                                                          serviceName,
                                                          serverName);

        EntityDetail existingSchemaType = repositoryHandler.getUniqueEntityByName(userId,
                                                                                  qualifiedName,
                                                                                  qualifiedNameParameter,
                                                                                  builder.getQualifiedNameInstanceProperties(methodName),
                                                                                  SchemaElementMapper.SCHEMA_TYPE_TYPE_GUID,
                                                                                  SchemaElementMapper.SCHEMA_TYPE_TYPE_NAME,
                                                                                  methodName);
        if (existingSchemaType != null)
        {
            return existingSchemaType.getGUID();
        }

        return null;
    }


    /**
     * Find out if the SchemaType object is already stored in the repository.  If the schemaType's
     * guid is set, it uses it to retrieve the entity.  If the GUID is not set, it tries the
     * fully qualified name.  If neither are set it throws an exception.
     *
     * @param userId calling user
     * @param schemaType object to find
     * @param methodName calling method
     *
     * @return unique identifier of the schemaType or null
     *
     * @throws InvalidParameterException the schemaType bean properties are invalid
     * @throws UserNotAuthorizedException user not authorized to issue this request
     * @throws PropertyServerException problem accessing the property server
     */
    private String findSchemaType(String               userId,
                                  SchemaType           schemaType,
                                  String               methodName) throws InvalidParameterException,
                                                                          PropertyServerException,
                                                                          UserNotAuthorizedException
    {
        if (schemaType != null)
        {
            return this.findSchemaType(userId,
                                       schemaType.getGUID(),
                                       schemaType.getQualifiedName(),
                                       schemaType.getDisplayName(),
                                       methodName);
        }

        return null;
    }


    /**
     * Determine if the SchemaType object is stored in the repository and create it if it is not.
     * If the schemaType is located, there is no check that the schemaType values are equal to those in
     * the supplied object.
     *
     * @param userId calling userId
     * @param schemaType object to add
     * @param schemaAttributes list of nested schema attribute objects or null. These attributes can not have
     *                         attributes nested themselves because the GUID is not returned to the caller.
     * @param methodName calling method
     *
     * @return unique identifier of the schemaType in the repository.
     *
     * @throws InvalidParameterException the bean properties are invalid
     * @throws UserNotAuthorizedException user not authorized to issue this request
     * @throws PropertyServerException problem accessing the property server
     */
    public String  saveSchemaType(String                userId,
                                  SchemaType            schemaType,
                                  List<SchemaAttribute> schemaAttributes,
                                  String                methodName) throws InvalidParameterException,
                                                                           PropertyServerException,
                                                                           UserNotAuthorizedException
    {
        String schemaTypeGUID = this.saveSchemaType(userId, schemaType, methodName);

        if (schemaAttributes != null)
        {
            this.saveSchemaAttributes(userId, schemaTypeGUID, schemaAttributes, methodName);
        }

        return schemaTypeGUID;
    }


    /**
     * Determine if the SchemaType object is stored in the repository and create it if it is not.
     * If the schemaType is located, there is no check that the schemaType values are equal to those in
     * the supplied object.
     *
     * @param userId calling userId
     * @param schemaType object to add
     * @param methodName calling method
     *
     * @return unique identifier of the schemaType in the repository.
     *
     * @throws InvalidParameterException the bean properties are invalid
     * @throws UserNotAuthorizedException user not authorized to issue this request
     * @throws PropertyServerException problem accessing the property server
     */
    public String  saveSchemaType(String                userId,
                                  SchemaType            schemaType,
                                  String                methodName) throws InvalidParameterException,
                                                                           PropertyServerException,
                                                                           UserNotAuthorizedException
    {
        String schemaTypeGUID = this.findSchemaType(userId, schemaType, methodName);

        if (schemaTypeGUID == null)
        {
            schemaTypeGUID = addSchemaType(userId, schemaType);
        }
        else
        {
            updateSchemaType(userId, schemaTypeGUID, schemaType);
        }

        return schemaTypeGUID;
    }


    /**
     * Determine if the SchemaType object is stored in the repository and create it if it is not.
     * If the schemaType is located, there is no check that the schemaType values are equal to those in
     * the supplied object.
     *
     * @param userId calling userId
     * @param schemaType object to add
     * @param externalSourceGUID unique identifier(guid) for the external source
     * @param externalSourceName unique name for the external source
     * @param methodName calling method
     *
     * @return unique identifier of the schemaType in the repository.
     *
     * @throws InvalidParameterException the bean properties are invalid
     * @throws UserNotAuthorizedException user not authorized to issue this request
     * @throws PropertyServerException problem accessing the property server
     */
    public String  saveExternalSchemaType(String                userId,
                                          SchemaType            schemaType,
                                          String                externalSourceGUID,
                                          String                externalSourceName,
                                          String                methodName) throws InvalidParameterException,
                                                                                   PropertyServerException,
                                                                                   UserNotAuthorizedException
    {
        String schemaTypeGUID = this.findSchemaType(userId, schemaType, methodName);

        if (schemaTypeGUID == null)
        {
            schemaTypeGUID = addExternalSchemaType(userId, schemaType, externalSourceGUID, externalSourceName);
        }
        else
        {
            updateSchemaType(userId, schemaTypeGUID, schemaType);
        }

        return schemaTypeGUID;
    }


    /**
     * Add the schema type to the repository and any schema types embedded within it.
     *
     * @param userId   calling userId
     * @param schemaType object to add
     * @return unique identifier of the schemaType in the repository.
     * @throws InvalidParameterException  the schemaType bean properties are invalid
     * @throws UserNotAuthorizedException user not authorized to issue this request
     * @throws PropertyServerException    problem accessing the property server
     */
    public String addSchemaType(String                userId,
                                 SchemaType            schemaType) throws InvalidParameterException,
                                                                          PropertyServerException,
                                                                          UserNotAuthorizedException
    {
        final String methodName = "addSchemaType";

        SchemaTypeBuilder schemaTypeBuilder = this.getSchemaTypeBuilder(schemaType);

        String schemaTypeGUID = repositoryHandler.createEntity(userId,
                                                               this.getSchemaTypeTypeGUID(schemaType),
                                                               this.getSchemaTypeTypeName(schemaType),
                                                               schemaTypeBuilder.getInstanceProperties(methodName),
                                                               methodName);

        return addEmbeddedTypes(userId, schemaTypeGUID, schemaType);
    }


    /**
     * Add additional schema types that are part of a schema type.
     *
     * @param userId calling user
     * @param schemaTypeGUID schema type entity to link to
     * @param schemaType description of complete schema type.
     * @return schemaTypeGUID
     * @throws InvalidParameterException  the schemaType bean properties are invalid
     * @throws UserNotAuthorizedException user not authorized to issue this request
     * @throws PropertyServerException    problem accessing the property server
     */
    @SuppressWarnings(value = "deprecation")
    private String addEmbeddedTypes(String     userId,
                                    String     schemaTypeGUID,
                                    SchemaType schemaType) throws InvalidParameterException,
                                                                  PropertyServerException,
                                                                  UserNotAuthorizedException
    {
        final String methodName = "addEmbeddedTypes";

        if (schemaType instanceof MapSchemaType)
        {
            SchemaType mapFrom = ((MapSchemaType) schemaType).getMapFromElement();
            SchemaType mapTo   = ((MapSchemaType) schemaType).getMapToElement();

            if (mapFrom != null)
            {
                String mapFromGUID = addSchemaType(userId, mapFrom);

                if (mapFromGUID != null)
                {
                    repositoryHandler.createRelationship(userId,
                                                         SchemaElementMapper.MAP_FROM_RELATIONSHIP_TYPE_NAME,
                                                         schemaTypeGUID,
                                                         mapFromGUID,
                                                         null,
                                                         methodName);
                }
            }

            if (mapTo != null)
            {
                String mapToGUID = addSchemaType(userId, mapTo);

                if (mapToGUID != null)
                {
                    repositoryHandler.createRelationship(userId,
                                                         SchemaElementMapper.MAP_TO_RELATIONSHIP_TYPE_NAME,
                                                         schemaTypeGUID,
                                                         mapToGUID,
                                                         null,
                                                         methodName);
                }
            }
        }
        else if (schemaType instanceof SchemaTypeChoice)
        {
            List<SchemaType>  schemaOptions = ((SchemaTypeChoice) schemaType).getSchemaOptions();

            if (schemaOptions != null)
            {
                for (SchemaType option : schemaOptions)
                {
                    if (option != null)
                    {
                        String optionGUID = addSchemaType(userId, option);

                        if (optionGUID != null)
                        {
                            repositoryHandler.createRelationship(userId,
                                                                 SchemaElementMapper.SCHEMA_TYPE_OPTION_RELATIONSHIP_TYPE_GUID,
                                                                 schemaTypeGUID,
                                                                 optionGUID,
                                                                 null,
                                                                 methodName);
                        }
                    }
                }
            }
        }
        else if (schemaType instanceof BoundedSchemaType)
        {
            SchemaType elementType = ((BoundedSchemaType) schemaType).getElementType();

            if (elementType != null)
            {
                String elementTypeGUID = addSchemaType(userId, elementType);

                if (elementTypeGUID != null)
                {
                    repositoryHandler.createRelationship(userId,
                                                         SchemaElementMapper.BOUNDED_ELEMENT_RELATIONSHIP_TYPE_GUID,
                                                         schemaTypeGUID,
                                                         elementTypeGUID,
                                                         null,
                                                         methodName);
                }
            }
        }

        return schemaTypeGUID;
    }



    /**
     * Add the schema type from an external source to the repository along with any schema types embedded within it.
     *
     * @param userId   calling userId
     * @param schemaType object to add
     * @param externalSourceGUID unique identifier(guid) for the external source
     * @param externalSourceName unique name for the external source
     * @return unique identifier of the schemaType in the repository.
     * @throws InvalidParameterException  the schemaType bean properties are invalid
     * @throws UserNotAuthorizedException user not authorized to issue this request
     * @throws PropertyServerException    problem accessing the property server
     */
    public String addExternalSchemaType(String                userId,
                                        SchemaType            schemaType,
                                        String                externalSourceGUID,
                                        String                externalSourceName) throws InvalidParameterException,
                                                                                         PropertyServerException,
                                                                                         UserNotAuthorizedException
    {
        final String methodName = "addExternalSchemaType";

        SchemaTypeBuilder schemaTypeBuilder = this.getSchemaTypeBuilder(schemaType);

        String schemaTypeGUID = repositoryHandler.createExternalEntity(userId,
                                                                       this.getSchemaTypeTypeGUID(schemaType),
                                                                       this.getSchemaTypeTypeName(schemaType),
                                                                       externalSourceGUID,
                                                                       externalSourceName,
                                                                       schemaTypeBuilder.getInstanceProperties(methodName),
                                                                       methodName);

        return addExternalEmbeddedTypes(userId, schemaTypeGUID, schemaType, externalSourceGUID, externalSourceName);
    }


    /**
     * Add additional schema types that are part of an external schema type.
     *
     * @param userId calling user
     * @param schemaTypeGUID schema type entity to link to
     * @param schemaType description of complete schema type.
     * @param externalSourceGUID unique identifier(guid) for the external source
     * @param externalSourceName unique name for the external source
     * @return schemaTypeGUID
     * @throws InvalidParameterException  the schemaType bean properties are invalid
     * @throws UserNotAuthorizedException user not authorized to issue this request
     * @throws PropertyServerException    problem accessing the property server
     */
    @SuppressWarnings(value = "deprecation")
    private String addExternalEmbeddedTypes(String                userId,
                                            String                schemaTypeGUID,
                                            SchemaType            schemaType,
                                            String                externalSourceGUID,
                                            String                externalSourceName) throws InvalidParameterException,
                                                                                             PropertyServerException,
                                                                                             UserNotAuthorizedException
    {
        final String methodName = "addExternalEmbeddedTypes";

        if (schemaType instanceof MapSchemaType)
        {
            SchemaType mapFrom = ((MapSchemaType) schemaType).getMapFromElement();
            SchemaType mapTo   = ((MapSchemaType) schemaType).getMapToElement();

            if (mapFrom != null)
            {
                String mapFromGUID = addExternalSchemaType(userId, mapFrom, externalSourceGUID, externalSourceName);

                if (mapFromGUID != null)
                {
                    repositoryHandler.createExternalRelationship(userId,
                                                                 SchemaElementMapper.MAP_FROM_RELATIONSHIP_TYPE_NAME,
                                                                 externalSourceGUID,
                                                                 externalSourceName,
                                                                 schemaTypeGUID,
                                                                 mapFromGUID,
                                                                 null,
                                                                 methodName);
                }
            }

            if (mapTo != null)
            {
                String mapToGUID = addExternalSchemaType(userId, mapTo, externalSourceGUID, externalSourceName);

                if (mapToGUID != null)
                {
                    repositoryHandler.createExternalRelationship(userId,
                                                                 SchemaElementMapper.MAP_TO_RELATIONSHIP_TYPE_NAME,
                                                                 externalSourceGUID,
                                                                 externalSourceName,
                                                                 schemaTypeGUID,
                                                                 mapToGUID,
                                                                 null,
                                                                 methodName);
                }
            }
        }
        else if (schemaType instanceof SchemaTypeChoice)
        {
            List<SchemaType>  schemaOptions = ((SchemaTypeChoice) schemaType).getSchemaOptions();

            if (schemaOptions != null)
            {
                for (SchemaType option : schemaOptions)
                {
                    if (option != null)
                    {
                        String optionGUID = addExternalSchemaType(userId, option, externalSourceGUID, externalSourceName);

                        if (optionGUID != null)
                        {
                            repositoryHandler.createExternalRelationship(userId,
                                                                         SchemaElementMapper.SCHEMA_TYPE_OPTION_RELATIONSHIP_TYPE_GUID,
                                                                         externalSourceGUID,
                                                                         externalSourceName,
                                                                         schemaTypeGUID,
                                                                         optionGUID,
                                                                         null,
                                                                         methodName);
                        }
                    }
                }
            }
        }
        else if (schemaType instanceof BoundedSchemaType)
        {
            SchemaType elementType = ((BoundedSchemaType) schemaType).getElementType();

            if (elementType != null)
            {
                String elementTypeGUID = addExternalSchemaType(userId, elementType, externalSourceGUID, externalSourceName);

                if (elementTypeGUID != null)
                {
                    repositoryHandler.createExternalRelationship(userId,
                                                                 SchemaElementMapper.BOUNDED_ELEMENT_RELATIONSHIP_TYPE_GUID,
                                                                 externalSourceGUID,
                                                                 externalSourceName,
                                                                 schemaTypeGUID,
                                                                 elementTypeGUID,
                                                                 null,
                                                                 methodName);
                }
            }
        }

        return schemaTypeGUID;
    }



    /**
     * Update a stored schemaType.
     *
     * @param userId               userId
     * @param existingSchemaTypeGUID unique identifier of the existing schemaType entity
     * @param schemaType             new schemaType values
     * @return unique identifier of the schemaType in the repository.
     * @throws InvalidParameterException  the schemaType bean properties are invalid
     * @throws UserNotAuthorizedException user not authorized to issue this request
     * @throws PropertyServerException    problem accessing the property server
     */
    public String updateSchemaType(String      userId,
                                   String      existingSchemaTypeGUID,
                                   SchemaType  schemaType) throws InvalidParameterException,
                                                                   PropertyServerException,
                                                                   UserNotAuthorizedException
    {
        final String methodName = "updateSchemaType";

        SchemaTypeBuilder schemaTypeBuilder = this.getSchemaTypeBuilder(schemaType);

        repositoryHandler.updateEntity(userId,
                                       existingSchemaTypeGUID,
                                       this.getSchemaTypeTypeGUID(schemaType),
                                       this.getSchemaTypeTypeName(schemaType),
                                       schemaTypeBuilder.getInstanceProperties(methodName),
                                       methodName);

        return existingSchemaTypeGUID;
    }


    /**
     * Return the type guid contained in this schemaType bean.
     *
     * @param schemaType bean to interrogate
     * @return guid of the type
     */
    private String getSchemaTypeTypeGUID(SchemaType   schemaType)
    {
        ElementType type = schemaType.getType();
        if (type != null)
        {
            return type.getElementTypeId();
        }
        else
        {
            return SchemaElementMapper.SCHEMA_TYPE_TYPE_GUID;
        }
    }


    /**
     * Return the type name contained in this schemaType bean.
     *
     * @param schemaType bean to interrogate
     * @return name of the type
     */
    private String getSchemaTypeTypeName(SchemaType   schemaType)
    {
        ElementType type = schemaType.getType();
        if (type != null)
        {
            return type.getElementTypeName();
        }
        else
        {
            return SchemaElementMapper.SCHEMA_TYPE_TYPE_NAME;
        }
    }


    /**
     * Return the appropriate schemaType builder for the supplied schema type.
     *
     * @param schemaType object with properties
     * @return builder object.
     */
    @SuppressWarnings(value = "deprecation")
    private SchemaTypeBuilder  getSchemaTypeBuilder(SchemaType  schemaType)
    {
        SchemaTypeBuilder builder = null;

        if (schemaType != null)
        {
            builder = new SchemaTypeBuilder(SchemaElementMapper.SCHEMA_TYPE_TYPE_NAME,
                                            schemaType.getQualifiedName(),
                                            schemaType.getDisplayName(),
                                            schemaType.getDescription(),
                                            schemaType.getVersionNumber(),
                                            schemaType.isDeprecated(),
                                            schemaType.getAuthor(),
                                            schemaType.getUsage(),
                                            schemaType.getEncodingStandard(),
                                            schemaType.getNamespace(),
                                            schemaType.getAdditionalProperties(),
                                            schemaType.getExtendedProperties(),
                                            repositoryHelper,
                                            serviceName,
                                            serverName);

            /*
             * Set up the properties that are specific to particular subtypes of schema type.
             */
            if (schemaType instanceof SimpleSchemaType)
            {
                builder.setDataType(((SimpleSchemaType) schemaType).getDataType());
                builder.setDefaultValue(((SimpleSchemaType) schemaType).getDefaultValue());
            }
            else if (schemaType instanceof LiteralSchemaType)
            {
                builder.setDataType(((LiteralSchemaType) schemaType).getDataType());
                builder.setFixedValue(((LiteralSchemaType) schemaType).getFixedValue());
            }
            else if (schemaType instanceof BoundedSchemaType)
            {
                builder.setMaximumElements(((BoundedSchemaType) schemaType).getMaximumElements());
            }

            /*
             * The type name is extracted from the header in preference (in case it is a subtype that we do
             * not explicitly support).  If the caller has not set up the type name then it is extracted
             * from the class of the schema type.
             */
            String typeName = null;

            if (schemaType.getType() != null)
            {
                typeName = schemaType.getType().getElementTypeName();
            }

            if (typeName == null)
            {
                if (schemaType instanceof PrimitiveSchemaType)
                {
                    typeName = SchemaElementMapper.PRIMITIVE_SCHEMA_TYPE_TYPE_NAME;
                }
                else if (schemaType instanceof EnumSchemaType)
                {
                    typeName = SchemaElementMapper.ENUM_SCHEMA_TYPE_TYPE_NAME;
                }
                else if (schemaType instanceof SimpleSchemaType)
                {
                    typeName = SchemaElementMapper.SIMPLE_SCHEMA_TYPE_TYPE_NAME;
                }
                else if (schemaType instanceof LiteralSchemaType)
                {
                    typeName = SchemaElementMapper.LITERAL_SCHEMA_TYPE_TYPE_NAME;
                }
                else if (schemaType instanceof ComplexSchemaType)
                {
                    typeName = SchemaElementMapper.COMPLEX_SCHEMA_TYPE_TYPE_NAME;
                }
                else if (schemaType instanceof MapSchemaType)
                {
                    typeName = SchemaElementMapper.MAP_SCHEMA_TYPE_TYPE_NAME;
                }
                else if (schemaType instanceof BoundedSchemaType)
                {
                    typeName = SchemaElementMapper.BOUNDED_SCHEMA_TYPE_TYPE_NAME;
                }
                else
                {
                    typeName = SchemaElementMapper.SCHEMA_TYPE_TYPE_NAME;
                }
            }

            builder.setTypeName(typeName);
        }

        return builder;
    }



    /**
     * Remove the requested schemaType if it is no longer connected to any other entity.
     *
     * @param userId       calling user
     * @param schemaTypeGUID object to delete
     * @throws InvalidParameterException  the entity guid is not known
     * @throws UserNotAuthorizedException user not authorized to issue this request
     * @throws PropertyServerException    problem accessing the property server
     */
    public void removeSchemaType(String userId,
                                 String schemaTypeGUID) throws InvalidParameterException,
                                                               PropertyServerException,
                                                               UserNotAuthorizedException
    {
        final String methodName        = "removeSchemaType";
        final String guidParameterName = "schemaTypeGUID";

        repositoryHandler.removeEntityOnLastUse(userId,
                                                schemaTypeGUID,
                                                guidParameterName,
                                                SchemaElementMapper.SCHEMA_TYPE_TYPE_GUID,
                                                SchemaElementMapper.SCHEMA_TYPE_TYPE_NAME,
                                                methodName);
    }



    /**
     * Remove the requested schemaAttribute if it is no longer connected to any other entity.
     *
     * @param userId       calling user
     * @param schemaAttributeGUID object to delete
     * @throws InvalidParameterException  the entity guid is not known
     * @throws UserNotAuthorizedException user not authorized to issue this request
     * @throws PropertyServerException    problem accessing the property server
     */
    public void removeSchemaAttribute(String userId,
                                      String schemaAttributeGUID) throws InvalidParameterException,
                                                                         PropertyServerException,
                                                                         UserNotAuthorizedException
    {
        final String methodName        = "removeSchemaAttribute";
        final String guidParameterName = "schemaAttributeGUID";

        repositoryHandler.removeEntityOnLastUse(userId,
                                                schemaAttributeGUID,
                                                guidParameterName,
                                                SchemaElementMapper.SCHEMA_ATTRIBUTE_TYPE_GUID,
                                                SchemaElementMapper.SCHEMA_ATTRIBUTE_TYPE_NAME,
                                                methodName);
    }

}<|MERGE_RESOLUTION|>--- conflicted
+++ resolved
@@ -617,11 +617,7 @@
                     SchemaType   attributeType = null;
                     if (attributeTypeEntity != null)
                     {
-<<<<<<< HEAD
-                        attributeType = this.getSchemaTypeForAttribute(userId, schemaAttributeEntity.getGUID(), methodName);
-=======
                         attributeType = this.getSchemaTypeForAttribute(userId, attributeTypeEntity, methodName);
->>>>>>> 2f1eb12b
                     }
 
                     SchemaAttributeConverter converter = new SchemaAttributeConverter(schemaAttributeEntity,
@@ -1056,7 +1052,7 @@
         return schemaAttributeGUID;
     }
 
-<<<<<<< HEAD
+
     public  String saveAssociatedSchemaType(String                 userId,
                                            String                  attributeGUID,
                                            SchemaType              schemaType,
@@ -1100,8 +1096,6 @@
         }
         return null;
     }
-=======
->>>>>>> 2f1eb12b
 
     /**
      * Add the schema type from an external source to the repository.
