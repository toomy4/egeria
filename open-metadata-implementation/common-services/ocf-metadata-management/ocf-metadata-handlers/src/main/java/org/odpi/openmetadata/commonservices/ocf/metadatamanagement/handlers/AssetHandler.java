--- conflicted
+++ resolved
@@ -50,7 +50,7 @@
     private NoteLogHandler            noteLogHandler;
     private RatingHandler             ratingHandler;
     private RelatedMediaHandler       relatedMediaHandler;
-    private final MeaningHandler meaningHandler;
+    private final MeaningHandler      meaningHandler;
     private SchemaTypeHandler         schemaTypeHandler;
     private ValidValuesHandler        validValuesHandler;
 
@@ -62,7 +62,8 @@
 
     /**
      * Construct the asset handler with information needed to work with Asset objects.
-     *  @param serviceName name of this service
+     *
+     * @param serviceName name of this service
      * @param serverName name of the local server
      * @param localServerUserId name of the userId for system initiated updates to assets.
      * @param invalidParameterHandler handler for managing parameter errors
@@ -87,31 +88,17 @@
      * @param supportedZones list of zones that DiscoveryEngine is allowed to serve Assets from.
      * @param defaultZones list of zones that DiscoveryEngine should set in all new Assets.
      */
-    public AssetHandler(String serviceName,
-                        String serverName,
-                        String localServerUserId,
-                        InvalidParameterHandler invalidParameterHandler,
-                        RepositoryHandler repositoryHandler,
-                        OMRSRepositoryHelper repositoryHelper,
-                        CertificationHandler certificationHandler,
-                        CommentHandler commentHandler,
-                        ConnectionHandler connectionHandler,
-                        EndpointHandler endpointHandler,
+    public AssetHandler(String                    serviceName,
+                        String                    serverName,
+                        String                    localServerUserId,
+                        InvalidParameterHandler   invalidParameterHandler,
+                        RepositoryHandler         repositoryHandler,
+                        OMRSRepositoryHelper      repositoryHelper,
+                        CertificationHandler      certificationHandler,
+                        CommentHandler            commentHandler,
+                        ConnectionHandler         connectionHandler,
+                        EndpointHandler           endpointHandler,
                         ExternalIdentifierHandler externalIdentifierHandler,
-<<<<<<< HEAD
-                        ExternalReferenceHandler externalReferenceHandler,
-                        InformalTagHandler informalTagHandler,
-                        LicenseHandler licenseHandler,
-                        LikeHandler likeHandler,
-                        LocationHandler locationHandler,
-                        NoteLogHandler noteLogHandler,
-                        RatingHandler ratingHandler,
-                        RelatedMediaHandler relatedMediaHandler,
-                        MeaningHandler meaningHandler,
-                        SchemaTypeHandler schemaTypeHandler,
-                        List<String> supportedZones,
-                        List<String> defaultZones)
-=======
                         ExternalReferenceHandler  externalReferenceHandler,
                         InformalTagHandler        informalTagHandler,
                         LicenseHandler            licenseHandler,
@@ -120,11 +107,11 @@
                         NoteLogHandler            noteLogHandler,
                         RatingHandler             ratingHandler,
                         RelatedMediaHandler       relatedMediaHandler,
+                        MeaningHandler            meaningHandler,
                         SchemaTypeHandler         schemaTypeHandler,
                         ValidValuesHandler        validValuesHandler,
                         List<String>              supportedZones,
                         List<String>              defaultZones)
->>>>>>> 6b3beac7
     {
         this.serviceName               = serviceName;
         this.repositoryHelper          = repositoryHelper;
