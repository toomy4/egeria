/* SPDX-License-Identifier: Apache-2.0 */
/* Copyright Contributors to the ODPi Egeria project. */
package org.odpi.openmetadata.governanceservers.virtualizationservices.event;

import com.fasterxml.jackson.databind.ObjectMapper;
<<<<<<< HEAD
import com.fasterxml.jackson.databind.exc.InvalidTypeIdException;
import org.odpi.openmetadata.accessservices.dataplatform.events.DataPlatformEvent;
=======
import org.odpi.openmetadata.accessservices.dataplatform.events.NewViewEvent;
>>>>>>> a12fc9c8
import org.odpi.openmetadata.accessservices.informationview.events.*;
import org.odpi.openmetadata.openconnectors.governancedaemonconnectors.viewgenerator.utils.ConnectorUtils;
import org.odpi.openmetadata.openconnectors.governancedaemonconnectors.viewgenerator.ViewGeneratorConnectorBase;
import org.odpi.openmetadata.repositoryservices.connectors.openmetadatatopic.OpenMetadataTopicConnector;
import org.odpi.openmetadata.repositoryservices.connectors.openmetadatatopic.OpenMetadataTopicListener;
import org.slf4j.Logger;
import org.slf4j.LoggerFactory;

import java.util.ArrayList;
import java.util.List;
import java.util.Map;

/**
 * This is the event listener for the virtualizer. When the out topic of the IV OMAS is received,
 * the listener will consume the event and process correspondingly.
 */

public class VirtualizerTopicListener implements OpenMetadataTopicListener {

    private static final Logger log = LoggerFactory.getLogger(VirtualizerTopicListener.class);

    private OpenMetadataTopicConnector virtualizerOutboundTopicConnector;
    private ViewGeneratorConnectorBase viewGeneratorConnector;
    private EndpointSource endpointSource;
    private String databaseName;
    private String dataSchema;


    /**
     * Default constructor.
     * @param virtualizerOutboundTopicConnector the event connector to sent out the processed topic
     */
    public VirtualizerTopicListener(OpenMetadataTopicConnector virtualizerOutboundTopicConnector,
                                    ViewGeneratorConnectorBase viewGeneratorConnector,
                                    EndpointSource endpointSource,
                                    String databaseName,
                                    String dataSchema){
        this.virtualizerOutboundTopicConnector = virtualizerOutboundTopicConnector;
        this.viewGeneratorConnector            = viewGeneratorConnector;
        this.endpointSource                    = endpointSource;
        this.databaseName                      = databaseName;
        this.dataSchema                        = dataSchema;

    }

    /**
     * Process the received event.
     * @param event inbound event
     */
    @Override
    public void processEvent (String event){
        log.info("The following event is received: " + event);
        ObjectMapper objectMapper = new ObjectMapper();
        try{
<<<<<<< HEAD
            TableContextEvent eventObject;
            try {
                eventObject = objectMapper.readValue(event, TableContextEvent.class);
            } catch (Exception e){
                log.info("An event is not Table Context Event, discarded!");
                eventObject = null;
            }
            if (eventObject != null){
                Map<String, String> views = viewGeneratorConnector.processInformationViewEvent(eventObject);
                List<DataPlatformEvent> viewEvents = generateViewEvents(eventObject, views);
                for (DataPlatformEvent item : viewEvents){
                    virtualizerOutboundTopicConnector.sendEvent(objectMapper.writeValueAsString(item));
                }
=======
            TableContextEvent eventObject = objectMapper.readValue(event, TableContextEvent.class);
            Map<String, String> views = viewGeneratorConnector.processInformationViewEvent(eventObject);
            List<NewViewEvent> viewEvents = generateViewEvents(eventObject, views);
            for (NewViewEvent item : viewEvents){
                ivInTopicConnector.sendEvent(objectMapper.writeValueAsString(item));
>>>>>>> a12fc9c8
            }
        }catch (Exception e){
            log.error("Error in processing the event from Information View OMAS", e);
        }
    }

    /**
     * notify Information View OMAS
     *
     * @param tableContextEvent it contains the information from json which is sent from Information View
     * @param  createdViews the table definitions created in gaian
     *
     * @return list of events published to kafka topic
     */
    public List<NewViewEvent> generateViewEvents(TableContextEvent tableContextEvent, Map<String, String> createdViews) {
        List<NewViewEvent> events = new ArrayList<>();
        try {
            if (createdViews == null || createdViews.isEmpty()) {
                log.info("No views were created, nothing to publish");
            } else {
                for (Map.Entry<String, String> entry : createdViews.entrySet()) {
                    if (entry.getValue() == null) {
                        log.info("No view was created for " + entry.getKey());
                    } else {
                        events.add(createDataPlatformEvent(entry.getKey(), entry.getValue(), tableContextEvent));
                    }
                }
                log.debug("Notification is sent out to Information View OMAS");
            }
        } catch (Exception e) {
            log.error("Exception: Not able to create views or notify Information View OMAS.", e);

        }
        return events;
    }

    /**
     * create technical view and technical view
     *
     * @param tableContextEvent it contains the information from json which is sent from Information View
     * @return two string which are jsons for technical view and business view
     */


    private NewViewEvent createDataPlatformEvent(String viewType, String tableName, TableContextEvent tableContextEvent) {
        NewViewEvent view = addConnectionDetailsAndTableContext(new NewViewEvent(), tableName);
        view.setOriginalTableSource(convertTableSource(tableContextEvent.getTableSource()));
        List<org.odpi.openmetadata.accessservices.dataplatform.properties.DerivedColumn> derivedColumn = new ArrayList<>();
        for (TableColumn databaseColumn : tableContextEvent.getTableColumns()) {
            if (databaseColumn.getBusinessTerms() != null && !databaseColumn.getBusinessTerms().isEmpty()) {
                org.odpi.openmetadata.accessservices.dataplatform.properties.DerivedColumn column = new org.odpi.openmetadata.accessservices.dataplatform.properties.DerivedColumn();
                if (viewType.equals(ConnectorUtils.BUSINESS_PREFIX)) {
                    column.setName(databaseColumn.getBusinessTerms().get(0).getName().replace(" ", "_"));//TODO logic for handling multiple business terms
                } else {
                    column.setName(databaseColumn.getName());
                }
                column.setPosition(databaseColumn.getPosition());
                column.setType(databaseColumn.getType());
                column.setSourceColumn(convertSourceColumn(databaseColumn));
                derivedColumn.add(column);
            }
        }

        view.setDerivedColumns(derivedColumn);

        return view;
    }

    private List<org.odpi.openmetadata.accessservices.dataplatform.properties.BusinessTerm> convertBusinessTerm(List<BusinessTerm> businessTerms) {
        if(businessTerms != null && !businessTerms.isEmpty()) {
            List<org.odpi.openmetadata.accessservices.dataplatform.properties.BusinessTerm> businessTermList= new ArrayList<>();

            for (org.odpi.openmetadata.accessservices.informationview.events.BusinessTerm businessTerm : businessTerms)
            {
                org.odpi.openmetadata.accessservices.dataplatform.properties.BusinessTerm businessTermCount = new org.odpi.openmetadata.accessservices.dataplatform.properties.BusinessTerm();
                businessTermCount.setAbbreviation(businessTerm.getAbbreviation());
                businessTermCount.setDescription(businessTerm.getDescription());
                businessTermCount.setDisplayName(businessTerm.getDisplayName());
                businessTermCount.setExamples(businessTerm.getExamples());
                businessTermCount.setGuid(businessTerm.getGuid());
                businessTermCount.setQuery(businessTerm.getQuery());
                businessTermCount.setName(businessTerm.getName());
                businessTermList.add(businessTermCount);
            }
            return businessTermList;
        }
        return null;
    }

    private org.odpi.openmetadata.accessservices.dataplatform.properties.TableColumn convertSourceColumn(TableColumn databaseColumn) {
        org.odpi.openmetadata.accessservices.dataplatform.properties.TableColumn tableColumn = new org.odpi.openmetadata.accessservices.dataplatform.properties.TableColumn();
        tableColumn.setName(databaseColumn.getName());
        tableColumn.setCardinality(databaseColumn.getCardinality());
        tableColumn.setGuid(databaseColumn.getGuid());
        tableColumn.setPosition(databaseColumn.getPosition());
        tableColumn.setPrimaryKey(databaseColumn.isPrimaryKey());
        tableColumn.setDefaultValueOverride(databaseColumn.getDefaultValueOverride());
        tableColumn.setNullable(databaseColumn.isNullable());
        tableColumn.setQualifiedName(databaseColumn.getQualifiedName());
        tableColumn.setType(databaseColumn.getType());
        tableColumn.setUnique(databaseColumn.isUnique());
        tableColumn.setBusinessTerms(convertBusinessTerm(databaseColumn.getBusinessTerms()));
        return tableColumn;
    }

    private NewViewEvent addConnectionDetailsAndTableContext(NewViewEvent informationViewEvent, String tableName) {
        org.odpi.openmetadata.accessservices.dataplatform.properties.TableSource tableSource = new org.odpi.openmetadata.accessservices.dataplatform.properties.TableSource();
        org.odpi.openmetadata.accessservices.dataplatform.properties.DatabaseSource databaseSource = new org.odpi.openmetadata.accessservices.dataplatform.properties.DatabaseSource();
        tableSource.setDatabaseSource(databaseSource);
        org.odpi.openmetadata.accessservices.dataplatform.properties.EndpointSource endpointSource1 = convertEndpointSource(endpointSource);
        databaseSource.setEndpointSource(endpointSource1);
        tableSource.setName(tableName);
        databaseSource.setName(databaseName);
        tableSource.setSchemaName(dataSchema);
        informationViewEvent.setTableSource(tableSource);
        return informationViewEvent;
    }

    private org.odpi.openmetadata.accessservices.dataplatform.properties.TableSource convertTableSource(TableSource tableSource) {
        org.odpi.openmetadata.accessservices.dataplatform.properties.TableSource tableSource1 = new org.odpi.openmetadata.accessservices.dataplatform.properties.TableSource();
        tableSource1.setName(tableSource.getName());
        tableSource1.setSchemaName(tableSource.getSchemaName());
        tableSource1.setGuid(tableSource.getGuid());
        tableSource1.setQualifiedName(tableSource.getQualifiedName());
        tableSource1.setGuid(tableSource.getGuid());
        tableSource1.setAdditionalProperties(tableSource.getAdditionalProperties());
        tableSource1.setDatabaseSource(convertDatabaseSource(tableSource.getDatabaseSource()));
        return tableSource1;
    }

    private org.odpi.openmetadata.accessservices.dataplatform.properties.DatabaseSource convertDatabaseSource(DatabaseSource databaseSource) {
        org.odpi.openmetadata.accessservices.dataplatform.properties.DatabaseSource databaseSource1 = new org.odpi.openmetadata.accessservices.dataplatform.properties.DatabaseSource();
        databaseSource1.setName(databaseSource.getName());
        databaseSource1.setGuid(databaseSource.getGuid());
        databaseSource1.setQualifiedName(databaseSource.getQualifiedName());
        databaseSource1.setAdditionalProperties(databaseSource.getAdditionalProperties());
        databaseSource1.setEndpointSource(convertEndpointSource(databaseSource.getEndpointSource()));
        return databaseSource1;
    }

    private org.odpi.openmetadata.accessservices.dataplatform.properties.EndpointSource convertEndpointSource(EndpointSource endpointSource) {
        org.odpi.openmetadata.accessservices.dataplatform.properties.EndpointSource endpointSource1 = new org.odpi.openmetadata.accessservices.dataplatform.properties.EndpointSource();
        endpointSource1.setConnectorProviderName(endpointSource.getConnectorProviderName());
        endpointSource1.setNetworkAddress(endpointSource.getNetworkAddress());
        endpointSource1.setProtocol(endpointSource.getProtocol());
        endpointSource1.setUser(endpointSource.getUser());
        endpointSource1.setAdditionalProperties(endpointSource.getAdditionalProperties());
        endpointSource1.setGuid(endpointSource.getGuid());
        endpointSource1.setQualifiedName(endpointSource.getQualifiedName());
        return endpointSource1;
    }


}<|MERGE_RESOLUTION|>--- conflicted
+++ resolved
@@ -3,12 +3,7 @@
 package org.odpi.openmetadata.governanceservers.virtualizationservices.event;
 
 import com.fasterxml.jackson.databind.ObjectMapper;
-<<<<<<< HEAD
-import com.fasterxml.jackson.databind.exc.InvalidTypeIdException;
-import org.odpi.openmetadata.accessservices.dataplatform.events.DataPlatformEvent;
-=======
 import org.odpi.openmetadata.accessservices.dataplatform.events.NewViewEvent;
->>>>>>> a12fc9c8
 import org.odpi.openmetadata.accessservices.informationview.events.*;
 import org.odpi.openmetadata.openconnectors.governancedaemonconnectors.viewgenerator.utils.ConnectorUtils;
 import org.odpi.openmetadata.openconnectors.governancedaemonconnectors.viewgenerator.ViewGeneratorConnectorBase;
@@ -63,7 +58,6 @@
         log.info("The following event is received: " + event);
         ObjectMapper objectMapper = new ObjectMapper();
         try{
-<<<<<<< HEAD
             TableContextEvent eventObject;
             try {
                 eventObject = objectMapper.readValue(event, TableContextEvent.class);
@@ -73,17 +67,10 @@
             }
             if (eventObject != null){
                 Map<String, String> views = viewGeneratorConnector.processInformationViewEvent(eventObject);
-                List<DataPlatformEvent> viewEvents = generateViewEvents(eventObject, views);
-                for (DataPlatformEvent item : viewEvents){
+                List<NewViewEvent> viewEvents = generateViewEvents(eventObject, views);
+                for (NewViewEvent item : viewEvents){
                     virtualizerOutboundTopicConnector.sendEvent(objectMapper.writeValueAsString(item));
                 }
-=======
-            TableContextEvent eventObject = objectMapper.readValue(event, TableContextEvent.class);
-            Map<String, String> views = viewGeneratorConnector.processInformationViewEvent(eventObject);
-            List<NewViewEvent> viewEvents = generateViewEvents(eventObject, views);
-            for (NewViewEvent item : viewEvents){
-                ivInTopicConnector.sendEvent(objectMapper.writeValueAsString(item));
->>>>>>> a12fc9c8
             }
         }catch (Exception e){
             log.error("Error in processing the event from Information View OMAS", e);
