<?xml version="1.0" encoding="UTF-8"?>

<!-- SPDX-License-Identifier: Apache-2.0 -->
<!-- Copyright Contributors to the ODPi Egeria project.  -->

<project xmlns="http://maven.apache.org/POM/4.0.0"
         xmlns:xsi="http://www.w3.org/2001/XMLSchema-instance"
         xsi:schemaLocation="http://maven.apache.org/POM/4.0.0 http://maven.apache.org/xsd/maven-4.0.0.xsd">
    <modelVersion>4.0.0</modelVersion>

    <parent>
        <artifactId>virtualization-services</artifactId>
        <groupId>org.odpi.egeria</groupId>
        <version>1.1-SNAPSHOT</version>
    </parent>

    <artifactId>virtualization-services-api</artifactId>
    <dependencies>

        <dependency>
            <groupId>com.fasterxml.jackson.core</groupId>
            <artifactId>jackson-databind</artifactId>
        </dependency>

        <dependency>
            <groupId>org.slf4j</groupId>
            <artifactId>slf4j-api</artifactId>
        </dependency>

        <dependency>
            <groupId>org.odpi.egeria</groupId>
            <artifactId>repository-services-apis</artifactId>
            <scope>compile</scope>
        </dependency>
        <dependency>
            <groupId>org.odpi.egeria</groupId>
            <artifactId>view-generator-connectors</artifactId>
<<<<<<< HEAD
            <version>${open-metadata.version}</version>
=======
>>>>>>> a12fc9c8
            <scope>compile</scope>
        </dependency>
        <dependency>
            <groupId>org.odpi.egeria</groupId>
            <artifactId>information-view-api</artifactId>
            <scope>compile</scope>
        </dependency>
        <dependency>
            <groupId>org.odpi.egeria</groupId>
            <artifactId>data-platform-api</artifactId>
            <scope>compile</scope>
        </dependency>
    </dependencies>


</project><|MERGE_RESOLUTION|>--- conflicted
+++ resolved
@@ -35,10 +35,6 @@
         <dependency>
             <groupId>org.odpi.egeria</groupId>
             <artifactId>view-generator-connectors</artifactId>
-<<<<<<< HEAD
-            <version>${open-metadata.version}</version>
-=======
->>>>>>> a12fc9c8
             <scope>compile</scope>
         </dependency>
         <dependency>
