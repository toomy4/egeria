<?xml version="1.0" encoding="UTF-8"?>

<!-- SPDX-License-Identifier: Apache-2.0 -->
<!-- Copyright Contributors to the ODPi Egeria project. -->

<project xmlns="http://maven.apache.org/POM/4.0.0"
         xmlns:xsi="http://www.w3.org/2001/XMLSchema-instance"
         xsi:schemaLocation="http://maven.apache.org/POM/4.0.0 http://maven.apache.org/xsd/maven-4.0.0.xsd">

    <parent>
        <artifactId>server-chassis</artifactId>
        <groupId>org.odpi.egeria</groupId>
        <version>1.1-SNAPSHOT</version>
    </parent>

    <modelVersion>4.0.0</modelVersion>

    <name>Server Chassis for Spring</name>
    <description>
        Provides the spring-based server chassis.
    </description>

    <artifactId>server-chassis-spring</artifactId>

    <dependencies>

        <dependency>
            <groupId>org.odpi.egeria</groupId>
            <artifactId>admin-services-spring</artifactId>
            <version>${open-metadata.version}</version>
        </dependency>

        <dependency>
            <groupId>org.odpi.egeria</groupId>
            <artifactId>repository-services-spring</artifactId>
            <version>${open-metadata.version}</version>
        </dependency>

        <dependency>
            <groupId>org.odpi.egeria</groupId>
            <artifactId>connected-asset-spring</artifactId>
            <version>${open-metadata.version}</version>
        </dependency>

        <dependency>
            <groupId>org.odpi.egeria</groupId>
            <artifactId>asset-consumer-spring</artifactId>
            <version>${open-metadata.version}</version>
        </dependency>

        <dependency>
            <groupId>org.odpi.egeria</groupId>
            <artifactId>governance-engine-spring</artifactId>
            <version>${open-metadata.version}</version>
        </dependency>

        <dependency>
            <groupId>org.odpi.egeria</groupId>
            <artifactId>governance-program-spring</artifactId>
            <version>${open-metadata.version}</version>
        </dependency>

        <dependency>
            <groupId>org.odpi.egeria</groupId>
            <artifactId>asset-catalog-spring</artifactId>
            <version>${open-metadata.version}</version>
        </dependency>

        <dependency>
            <groupId>org.odpi.egeria</groupId>
            <artifactId>information-view-spring</artifactId>
            <version>${open-metadata.version}</version>
            <exclusions>
                <exclusion>
                    <groupId>org.springframework</groupId>
                    <artifactId>spring-context</artifactId>
                </exclusion>
            </exclusions>
        </dependency>

        <dependency>
            <groupId>org.odpi.egeria</groupId>
            <artifactId>subject-area-spring</artifactId>
            <version>${open-metadata.version}</version>
        </dependency>

        <dependency>
            <groupId>org.odpi.egeria</groupId>
            <artifactId>http-helper</artifactId>
            <version>${open-metadata.version}</version>
        </dependency>

        <dependency>
            <groupId>org.odpi.egeria</groupId>
            <artifactId>data-engine-spring</artifactId>
            <version>${open-metadata.version}</version>
        </dependency>

        <dependency>
            <groupId>org.odpi.egeria</groupId>
            <artifactId>asset-lineage-spring</artifactId>
            <version>${open-metadata.version}</version>
        </dependency>

<<<<<<< HEAD
=======
        <dependency>
            <groupId>org.odpi.egeria</groupId>
            <artifactId>open-lineage-services-spring</artifactId>
            <version>${open-metadata.version}</version>
        </dependency>


>>>>>>> b8b78f80
        <!-- Spring for REST APIs -->
        <dependency>
            <groupId>org.springframework.boot</groupId>
            <artifactId>spring-boot-starter-web</artifactId>
            <version>${spring-boot.version}</version>
        </dependency>

        <dependency>
            <groupId>ch.qos.logback</groupId>
            <artifactId>logback-classic</artifactId>
            <scope>compile</scope>
        </dependency>

        <!-- Spring Fox for Swagger API documentation generation -->
        <dependency>
            <groupId>io.springfox</groupId>
            <artifactId>springfox-swagger2</artifactId>
            <version>2.9.2</version>
        </dependency>

        <!-- Spring Fox Swagger UI dependency for presentation of generated swagger.json -->
        <dependency>
            <groupId>io.springfox</groupId>
            <artifactId>springfox-swagger-ui</artifactId>
            <version>2.7.0</version>
        </dependency>

    </dependencies>

    <build>
        <plugins>
            <plugin>
                <groupId>org.springframework.boot</groupId>
                <artifactId>spring-boot-maven-plugin</artifactId>
                <version>${spring-boot.version}</version>
                <executions>
                    <execution>
                        <goals>
                            <goal>repackage</goal>
                        </goals>
                    </execution>
                </executions>
            </plugin>
        </plugins>
    </build>

</project><|MERGE_RESOLUTION|>--- conflicted
+++ resolved
@@ -102,8 +102,6 @@
             <version>${open-metadata.version}</version>
         </dependency>
 
-<<<<<<< HEAD
-=======
         <dependency>
             <groupId>org.odpi.egeria</groupId>
             <artifactId>open-lineage-services-spring</artifactId>
@@ -111,7 +109,6 @@
         </dependency>
 
 
->>>>>>> b8b78f80
         <!-- Spring for REST APIs -->
         <dependency>
             <groupId>org.springframework.boot</groupId>
