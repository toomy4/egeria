--- conflicted
+++ resolved
@@ -28,10 +28,6 @@
         <dependency>
             <groupId>org.slf4j</groupId>
             <artifactId>slf4j-api</artifactId>
-<<<<<<< HEAD
-            <version>${slf4j.version}</version>
-=======
->>>>>>> e12c9568
             <scope>compile</scope>
         </dependency>
 
