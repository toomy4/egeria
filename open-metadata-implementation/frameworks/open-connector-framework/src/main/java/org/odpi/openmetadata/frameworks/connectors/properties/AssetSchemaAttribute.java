--- conflicted
+++ resolved
@@ -295,14 +295,7 @@
     public String toString()
     {
         return "AssetSchemaAttribute{" +
-<<<<<<< HEAD
-                "schemaAttributeBean=" + schemaAttributeBean +
-                ", localSchemaType=" + localSchemaType +
-                ", externalSchemaLink=" + externalSchemaLink +
-                ", parentAsset=" + parentAsset.getAssetName() +
-=======
-                "parentAsset=" + parentAsset +
->>>>>>> 2f1eb12b
+                "parentAsset=" + parentAsset.getAssetName() +
                 ", attributeName='" + getAttributeName() + '\'' +
                 ", elementPosition=" + getElementPosition() +
                 ", cardinality='" + getCardinality() + '\'' +
