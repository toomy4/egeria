--- conflicted
+++ resolved
@@ -28,13 +28,6 @@
 {
     private static final long   serialVersionUID      = 1L;
 
-<<<<<<< HEAD
-    protected String                            attributeName          = null;
-    protected int                               elementPosition        = 0;
-    protected String                            cardinality            = null;
-    protected String                            defaultValueOverride   = null;
-    protected String                            anchorGUID             = null;
-=======
     protected String            attributeName         = null;
     protected int               elementPosition       = 0;
 
@@ -48,7 +41,7 @@
     protected boolean           orderedValues         = false;
     protected String            defaultValueOverride  = null;
     protected DataItemSortOrder sortOrder             = null;
-
+    protected String            anchorGUID            = null;
     protected int               minimumLength         = 0;
     protected int               length                = 0;
     protected int               significantDigits     = 0;
@@ -58,7 +51,6 @@
     /*
      * Three choices on how the type is expressed
      */
->>>>>>> a9e59281
     protected SchemaType                        attributeType          = null;
     protected SchemaLink                        externalAttributeType  = null;
     protected List<SchemaAttributeRelationship> attributeRelationships = null;
@@ -483,7 +475,6 @@
         this.defaultValueOverride = defaultValueOverride;
     }
 
-
     /**
      * Return the anchorGUID defined for this schema attribute.
      *
@@ -649,11 +640,8 @@
                 ", allowsDuplicateValues=" + allowsDuplicateValues +
                 ", orderedValues=" + orderedValues +
                 ", defaultValueOverride='" + defaultValueOverride + '\'' +
-<<<<<<< HEAD
+                ", sortOrder=" + sortOrder +
                 ", anchorGUID='" + anchorGUID + '\'' +
-=======
-                ", sortOrder=" + sortOrder +
->>>>>>> a9e59281
                 ", attributeType=" + attributeType +
                 ", externalAttributeType=" + externalAttributeType +
                 ", attributeRelationships=" + attributeRelationships +
@@ -696,13 +684,6 @@
             return false;
         }
         SchemaAttribute that = (SchemaAttribute) objectToCompare;
-<<<<<<< HEAD
-        return getElementPosition() == that.getElementPosition() &&
-                Objects.equals(getAttributeName(), that.getAttributeName()) &&
-                Objects.equals(getCardinality(), that.getCardinality()) &&
-                Objects.equals(getDefaultValueOverride(), that.getDefaultValueOverride()) &&
-                Objects.equals(getAnchorGUID(), that.getAnchorGUID()) &&
-=======
         return elementPosition == that.elementPosition &&
                 minCardinality == that.minCardinality &&
                 maxCardinality == that.maxCardinality &&
@@ -711,9 +692,9 @@
                 Objects.equals(attributeName, that.attributeName) &&
                 Objects.equals(defaultValueOverride, that.defaultValueOverride) &&
                 sortOrder == that.sortOrder &&
+                Objects.equals(getAnchorGUID(), that.getAnchorGUID()) &&
                 Objects.equals(attributeType, that.attributeType) &&
                 Objects.equals(externalAttributeType, that.externalAttributeType) &&
->>>>>>> a9e59281
                 Objects.equals(getAttributeRelationships(), that.getAttributeRelationships()) &&
                 Objects.equals(nativeJavaClass, that.nativeJavaClass) &&
                 Objects.equals(aliases, that.aliases);
