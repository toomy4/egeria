<?xml version="1.0" encoding="UTF-8"?>

<!-- SPDX-License-Identifier: Apache-2.0 -->
<!-- Copyright Contributors to the ODPi Egeria project. -->

<project xmlns="http://maven.apache.org/POM/4.0.0"
         xmlns:xsi="http://www.w3.org/2001/XMLSchema-instance"
         xsi:schemaLocation="http://maven.apache.org/POM/4.0.0 http://maven.apache.org/xsd/maven-4.0.0.xsd">

    <parent>
        <artifactId>open-metadata-implementation</artifactId>
        <groupId>org.odpi.egeria</groupId>
        <version>1.1-SNAPSHOT</version>
    </parent>

    <modelVersion>4.0.0</modelVersion>
    <packaging>pom</packaging>

    <name>Repository Services (OMRS)</name>
    <description>
        The Open Metadata Repository Services provides the events, interfaces and
        implementation of the metadata exchange and federation capabilities for a metadata
        repository that supports the open metadata standards.
    </description>
    <modules>
        <module>repository-services-apis</module>
        <module>repository-services-implementation</module>
        <module>repository-services-spring</module>
    </modules>

    <artifactId>repository-services</artifactId>

<<<<<<< HEAD
    <dependencies>

    </dependencies>

=======
>>>>>>> e12c9568
</project><|MERGE_RESOLUTION|>--- conflicted
+++ resolved
@@ -30,11 +30,4 @@
 
     <artifactId>repository-services</artifactId>
 
-<<<<<<< HEAD
-    <dependencies>
-
-    </dependencies>
-
-=======
->>>>>>> e12c9568
 </project>