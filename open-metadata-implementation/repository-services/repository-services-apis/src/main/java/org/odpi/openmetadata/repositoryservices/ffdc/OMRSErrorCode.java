--- conflicted
+++ resolved
@@ -461,8 +461,6 @@
             "A null log record originator has been passed by the audit log to the audit log store.",
             "The audit log store throws an exception and the log record is not written to the audit log store.",
             "This is probably an internal error in the audit log.  Raise a Github issue to get this fixed."),
-
-
     REPOSITORY_NOT_AVAILABLE(404, "OMRS-REPOSITORY-404-001 ",
             "The open metadata repository connector for server {0} is not active and is unable to service the {1} request",
             "The system is unable to retrieve any metadata properties from this repository.",
@@ -592,17 +590,14 @@
            "During the {0} operation, open metadata repository {1} retrieved an instance (guid={2}) from its metadata store that has an inactive type called {3} (type guid = {4})",
            "There is an internal error in the OMRS repository connector.",
            "Raise a Github issue to get this fixed."),
-<<<<<<< HEAD
-    INSTANCE_HOME_NOT_LOCAL(500, "OMRS-METADATA-COLLECTION-500-015 ",
+    INVALID_PRIMITIVE_TYPE(500, "OMRS-METADATA-COLLECTION-500-015 ",
+            "The value supplied for an attribute of PrimitiveDefCategory {0} is expected as Java class {1} but was supplied as Java class {2}",
+            "There is an internal error - code that sets a primitive property value is using an incorrect Java class.",
+            "Raise a Github issue to get this fixed."),
+    INSTANCE_HOME_NOT_LOCAL(500, "OMRS-METADATA-COLLECTION-500-016 ",
             "The home metadata collection identifier {0} found by method {1} for instance with GUID {2} is not the metadata collection identifier {3} for the local metadata repository {4}",
             "A request to update a metadata instance (entity or relationship) has been encountered on a reference copy metadata instance.",
             "Locate the open metadata repository that has the home instance and perform the update at that repository."),
-=======
-    INVALID_PRIMITIVE_TYPE(500, "OMRS-METADATA-COLLECTION-500-015 ",
-            "The value supplied for an attribute of PrimitiveDefCategory {0} is expected as Java class {1} but was supplied as Java class {2}",
-            "There is an internal error - code that sets a primitive property value is using an incorrect Java class.",
-            "Raise a Github issue to get this fixed."),
->>>>>>> 08b08777
     NULL_COHORT_NAME(500, "OMRS-COHORT-MANAGER-500-001 ",
             "OMRSCohortManager has been initialized with a null cohort name",
             "There is an internal error in the OMRS initialization.",
@@ -766,7 +761,6 @@
             "The server has issued a call to the open metadata repository REST API services in a remote repository and has received an exception from the local client libraries.",
             "Look for errors in the local repository's audit log and console to understand and correct the source of the error.")
 
-
     ;
 
     private int    httpErrorCode;
