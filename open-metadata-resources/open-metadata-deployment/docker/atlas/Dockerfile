# SPDX-License-Identifier: Apache-2.0
# Copyright Contributors to the Egeria project

FROM ubuntu:18.04

LABEL org.label-schema.name = "AtlasForEgeriaVDC"
LABEL org.label-schema.description="Atlas service to support Egeria VDC demos" 
LABEL org.label-schema.url="https://github.com/odpi/egeria/"
LABEL org.label-schema.vcs="https://github.com/odpi/egeria/tree/master/open-metadata-resources/open-metadata-deployment/docker/atlas"
LABEL org.label-schema.version="0.1.4"
LABEL org.label-schema.schema-version = "1.0"

# Install Git, which is missing from the Ubuntu base images.
RUN apt-get update && apt-get install -y git python openjdk-8-jdk maven wget inetutils-ping dnsutils gzip tar

# Install Java.
ENV JAVA_HOME /usr/lib/jvm/java-8-openjdk-amd64

# Install Maven.

ENV MAVEN_HOME /usr/share/maven

# Add Java and Maven to the path.
ENV PATH /usr/java/bin:/usr/local/apache-maven/bin:/usr/local/sbin:/usr/local/bin:/usr/sbin:/usr/bin:/sbin:/bin

# Working directory
WORKDIR /root

<<<<<<< HEAD
# Pull down Atlas and build it into /root/atlas-bin.
RUN git clone https://github.com/grahamwallis/atlas -b master

WORKDIR atlas
=======
# Download kafka for debugging
RUN wget http://mirror.ox.ac.uk/sites/rsync.apache.org/kafka/2.1.0/kafka_2.12-2.1.0.tgz
RUN gunzip -c kafka_2.12-2.1.0.tgz | tar -xvf -


# Pull down Atlas and build it into /root/atlas-bin.
RUN git clone https://github.com/grahamwallis/atlas -b master

WORKDIR /root/atlas
>>>>>>> 7511be64

# Add reference to odpi repository for snapshots
COPY dist/settings.xml /root/.m2/settings.xml
WORKDIR /root

# need more java heap
ENV JAVA_TOOL_OPTIONS="-Xmx1024m"

# Remove -DskipTests if unit tests are to be included
RUN mvn clean install -DskipTests -Pdist,embedded-hbase-solr -f ./atlas/pom.xml
RUN mkdir -p atlas-bin
RUN tar xzf /root/atlas/distro/target/*bin.tar.gz --strip-components 1 -C /root/atlas-bin

# Set env variables, add it to the path, and start Atlas.
ENV MANAGE_LOCAL_SOLR true
ENV MANAGE_LOCAL_HBASE true
ENV PATH /root/atlas-bin/bin:/usr/local/sbin:/usr/local/bin:/usr/sbin:/usr/bin:/sbin:/bin

EXPOSE 21000
WORKDIR /root/atlas-bin/conf
RUN sed -i "s|^atlas.graph.storage.lock.wait-time=10000|atlas.graph.storage.lock.wait-time=100|g" atlas-application.properties
RUN echo "atlas.notification.relationships.enabled=true" >> atlas-application.properties

ENTRYPOINT ["/bin/bash", "-c", "/root/atlas-bin/bin/atlas_start.py; tail -fF /root/atlas-bin/logs/application.log"]<|MERGE_RESOLUTION|>--- conflicted
+++ resolved
@@ -26,12 +26,6 @@
 # Working directory
 WORKDIR /root
 
-<<<<<<< HEAD
-# Pull down Atlas and build it into /root/atlas-bin.
-RUN git clone https://github.com/grahamwallis/atlas -b master
-
-WORKDIR atlas
-=======
 # Download kafka for debugging
 RUN wget http://mirror.ox.ac.uk/sites/rsync.apache.org/kafka/2.1.0/kafka_2.12-2.1.0.tgz
 RUN gunzip -c kafka_2.12-2.1.0.tgz | tar -xvf -
@@ -41,7 +35,6 @@
 RUN git clone https://github.com/grahamwallis/atlas -b master
 
 WORKDIR /root/atlas
->>>>>>> 7511be64
 
 # Add reference to odpi repository for snapshots
 COPY dist/settings.xml /root/.m2/settings.xml
